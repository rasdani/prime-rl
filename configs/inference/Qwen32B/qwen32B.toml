name_model = "Qwen32B"
batch_size = 8
<<<<<<< HEAD
tp = "all"
=======
dataset = "justus27/test-vcu"
>>>>>>> 0cc1fbf1

[sampling]
max_tokens = 12_000
<|MERGE_RESOLUTION|>--- conflicted
+++ resolved
@@ -1,10 +1,7 @@
 name_model = "Qwen32B"
 batch_size = 8
-<<<<<<< HEAD
 tp = "all"
-=======
-dataset = "justus27/test-vcu"
->>>>>>> 0cc1fbf1
+
 
 [sampling]
 max_tokens = 12_000
