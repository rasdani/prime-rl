[project]
name = "zeroband"
version = "0.1.0"
description = "ZeroBand is a production ready codebase for decentralized training of LLM"
readme = "README.md"
requires-python = "==3.11.*"
dependencies = [
    "torch",
    "numpy",
    "setuptools",
    "transformers>=4.51.0",
    "datasets>=3.0.0",
    "torchdata>=0.8.0",
    "ninja",
    "zstandard",
    "pyarrow",
    "wandb",
    "vllm>=0.8.5",
    "jaxtyping",
    "beartype",
    "toploc>=0.1.6",
    "llmcompressor",
    "pylatexenc>=2.10",
    "liger_kernel",
    "google-cloud-storage",
    "shardcast >= 0.3.1",
    "asyncio>=3.4.3",
    "aiohttp>=3.10.5",
    "pyext @ git+https://github.com/justusmattern27/PyExt.git",
    "prime-iroh>=0.3.1",
    "setuptools",
    "fastapi",
    "uvicorn",
    "requests",
    "reasoning-gym @ git+https://github.com/open-thought/reasoning-gym.git",
    "tomli>=2.2.1",
<<<<<<< HEAD
    "pydantic[email]>=2.11.5",
    "cydifflib>=1.2.0",
] 
=======
    "pydantic-settings>=2.9.1",
]
>>>>>>> cdb3e25d

[project.optional-dependencies]
fa = ["flash-attn>=2.7.4"]
kernelbench = ["modal>=1.0.3"]

[build-system]
requires = ["hatchling"]
build-backend = "hatchling.build"

[tool.hatch.metadata]
allow-direct-references = true # allow direct references to git repos in dependencies

[tool.ruff]
line-length = 140

[tool.ruff.lint]
select = ["F", "I"]
ignore = ["F722", "F821"]

[tool.uv]
dev-dependencies = [
    "ruff>=0.5.0",
    "pre-commit>=3.0.0",
    "pytest>=7.0.0",
    "faker",
    "ipykernel>=6.29.5",
]
no-build-isolation-package = ["flash-attn"]

[tool.pytest.ini_options]
addopts = "--strict-markers"
markers = [
    "slow: marks tests as slow (deselect with '-m \"not slow\"')",
    "gpu: marks tests as gpu (deselect with '-m \"not gpu\"')",
]<|MERGE_RESOLUTION|>--- conflicted
+++ resolved
@@ -34,14 +34,10 @@
     "requests",
     "reasoning-gym @ git+https://github.com/open-thought/reasoning-gym.git",
     "tomli>=2.2.1",
-<<<<<<< HEAD
     "pydantic[email]>=2.11.5",
     "cydifflib>=1.2.0",
+    "pydantic-settings>=2.9.1",
 ] 
-=======
-    "pydantic-settings>=2.9.1",
-]
->>>>>>> cdb3e25d
 
 [project.optional-dependencies]
 fa = ["flash-attn>=2.7.4"]
