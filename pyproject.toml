--- conflicted
+++ resolved
@@ -35,15 +35,10 @@
     "reasoning-gym @ git+https://github.com/open-thought/reasoning-gym.git",
     "tomli>=2.2.1",
     "pydantic[email]>=2.11.5",
-    "cydifflib>=1.2.0",
     "pydantic-settings>=2.9.1",
-<<<<<<< HEAD
-] 
-=======
     "cydifflib>=1.2.0",
     "loguru>=0.7.3",
 ]
->>>>>>> ab66c335
 
 [project.optional-dependencies]
 fa = ["flash-attn>=2.8.0"]
