[project]
name = "zeroband"
version = "0.1.0"
description = "ZeroBand is a production ready codebase for decentralized training of LLM"
readme = "README.md"
requires-python = ">=3.10"
dependencies = [
    "torch",
    "numpy",
    "setuptools",
    "transformers>=4.44.2",
    "transformers @ git+https://github.com/samsja/transformers.git@flex-fix-v4.48.3",
    "datasets>=3.0.0",
    "pydantic_config @ git+https://github.com/samsja/pydantic_config.git@b7becc3",
    "torchdata>=0.8.0",
    "ninja",
    "zstandard",
    "pyarrow",
    "wandb",
    "vllm>=0.7.3",
    "jaxtyping",
    "beartype",
    "toploc",
    "llmcompressor",
<<<<<<< HEAD
    "pylatexenc>=2.10",
=======
    "liger_kernel",
>>>>>>> e0ad0028
] 

[build-system]
requires = ["hatchling"]
build-backend = "hatchling.build"

[tool.hatch.metadata]
allow-direct-references = true # allow direct references to git repos in dependencies

[tool.ruff]
line-length = 140
ignore = ["F722", "F821"]

[tool.uv]
dev-dependencies = ["ruff>=0.5.0", "pre-commit>=3.0.0","pytest>=7.0.0", "faker"]<|MERGE_RESOLUTION|>--- conflicted
+++ resolved
@@ -22,11 +22,8 @@
     "beartype",
     "toploc",
     "llmcompressor",
-<<<<<<< HEAD
     "pylatexenc>=2.10",
-=======
     "liger_kernel",
->>>>>>> e0ad0028
 ] 
 
 [build-system]
