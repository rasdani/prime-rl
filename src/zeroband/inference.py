from functools import lru_cache
import os
import asyncio
import json
from pathlib import Path
from typing import Literal
import uuid
import numpy as np
from pydantic import model_validator
import torch
from vllm import LLM, SamplingParams
from pydantic_config import BaseConfig, parse_argv
import vllm
import concurrent.futures
import time
from toploc.utils import sha256sum
from safetensors import safe_open

# from vllm.model_executor.model_loader
from vllm.model_executor.model_loader.loader import _process_weights_after_loading
from vllm.sequence import SampleLogprobs
from vllm.model_executor import SamplingMetadata

from zeroband.logger import get_logger
from zeroband.models import ModelName, name_to_hf_model
from zeroband.rewards.math import compute_math_reward

from datasets import load_dataset
import pyarrow as pa
import pyarrow.parquet as pq
import multiprocessing as mp

from zeroband.inferencing.toploc import TopLocCache
from zeroband.training.mp import EnvWrapper, cuda_available_devices
from zeroband.prime_metrics import PrimeMetric


class SamplingParamConfig(BaseConfig):
    temperature: float = 0.6
    max_tokens: int | None = None
    ignore_eos: bool = False
    top_p: float = 0.95
    n: int = 8
    logprobs: int = 0  # 0 mean 1 logprob here


class Config(BaseConfig):
    name_model: ModelName = "150M"
    dataset: str = "justus27/deepscaler-math-genesys-format"
    batch_size: int = 32
    max_samples: int | None = None
    output_path: str = "outputs"
    total_step: int | None = None
    step_batch_size: int = 64  # will be used to create stable file
    rollout_path: str | None = None

    quant: Literal["fp8"] | None = None

    sampling: SamplingParamConfig = SamplingParamConfig()
    enforce_eager: bool = False
    max_model_len: int | None = None

    async_level: int = 2  # the amount of step for which we can be in advance

    # mutli gpu
    tp: int = 1
    dp: int = 1
    gpus_ids: list[int] | None = None
    prime_log_freq: int | None = None

    seed: int | None = None  # THIS ARG FOR TESTING PURPOSES ONLY

    dtype: Literal["fp32", "bf16"] = "bf16"

    @model_validator(mode="after")
    def validate_step_batch_size(self):
        assert self.step_batch_size % self.batch_size == 0, "step_batch_size must be divisible by batch_size"
        assert self.step_batch_size % self.dp == 0, "step_batch_size must be divisible by dp"
        return self


def fake_chat_template(messages):
    formatted_prompts = []

    for conversation in messages:
        prompt = ""
        for message in conversation:
            if message["role"] == "user":
                prompt += f"Human: {message['content']}\n\n"
            elif message["role"] == "assistant":
                prompt += f"Assistant: {message['content']}\n\n"
        formatted_prompts.append(prompt.strip())

    return formatted_prompts


pa_schema = pa.schema(
    [
        ("input_tokens", pa.list_(pa.int32())),
        ("output_tokens", pa.list_(pa.int32())),
        ("input_logprobs", pa.list_(pa.float32())),
        ("output_logprobs", pa.list_(pa.float32())),
        ("advantages", pa.float32()),
        ("rewards", pa.float32()),
        ("proofs", pa.binary()),
        ("step", pa.int32()),
    ]
)


@lru_cache(maxsize=1)
def get_process_executor():
    return concurrent.futures.ProcessPoolExecutor(max_workers=8)


def get_own_logprobs(sample_logprobs: SampleLogprobs) -> float:
    logprobs = []

    for logprob in sample_logprobs:
        assert isinstance(logprob, dict), "Logprobs should be a dict"
        assert len(logprob) == 1, "Logprobs should be a dict with 1 key"

        _token_id, logprob_p = list(logprob.items())[0]
        logprobs.append(logprob_p.logprob)

    return logprobs


def get_parquet_table(
    generated_tokens: list[vllm.RequestOutput],
    grouped_advantages: dict[int, list[float]],
    grouped_rewards: dict[int, torch.FloatTensor],
    proofs: list[bytes],
    step: int,
) -> pa.Table:
    input_tokens_list = []
    output_tokens_list = []
    input_logprobs_list = []
    output_logprobs_list = []
    advantages_list = []
    rewards_list = []
    proofs_list = []
    steps_list = []

    proof_iter = iter(proofs)

    for i, request in enumerate(generated_tokens):
        advantages = grouped_advantages[i]
        rewards = grouped_rewards[i].tolist()
        for adv, reward, output in zip(advantages, rewards, request.outputs):
            input_tokens_list.append(request.prompt_token_ids)
            output_tokens_list.append(output.token_ids)
            input_logprobs_list.append([0] * len(request.prompt_token_ids))  # putting 0 for now as not needed in the grpo loss
            output_logprobs_list.append(get_own_logprobs(output.logprobs))
            advantages_list.append(adv)
            rewards_list.append(reward)
            proofs_list.append(next(proof_iter) if len(output.token_ids) > 1 else b"")
            steps_list.append(step)

    arrays = [
        pa.array(input_tokens_list, type=pa.list_(pa.int32())),
        pa.array(output_tokens_list, type=pa.list_(pa.int32())),
        pa.array(input_logprobs_list, type=pa.list_(pa.float32())),
        pa.array(output_logprobs_list, type=pa.list_(pa.float32())),
        pa.array(advantages_list, type=pa.float32()),
        pa.array(rewards_list, type=pa.float32()),
        pa.array(proofs_list, type=pa.binary()),
        pa.array(steps_list, type=pa.int32()),
    ]
    return pa.Table.from_arrays(arrays, schema=pa_schema)


def reload_model_weights(llm: LLM, ckpt_path: str):
    # Access the internal model from vLLM
    model = llm.llm_engine.model_executor.driver_worker.model_runner.model
    # Load state dict
    with safe_open(ckpt_path, framework="pt", device="cpu") as f:
        # Create a better weight iterator that filters out empty keys and handles prefixes
        def weights_iterator():
            for key in f.keys():
                # Skip empty keys
                if not key:
                    continue
                yield key, f.get_tensor(key)

        # Load weights
        model.load_weights(weights_iterator())

    # Process weights after loading (important for some models)
    model_config = llm.llm_engine.model_config
    device = next(model.parameters()).device
    _process_weights_after_loading(model, model_config, device)

    return llm


async def compute_reward_for_output(output, verification_info):
    loop = asyncio.get_running_loop()
    # Run compute_math_reward in a separate process via our ProcessPoolExecutor.
    return await loop.run_in_executor(get_process_executor(), compute_math_reward, output.text, verification_info)


async def compute_rewards_async(generated_tokens: list[vllm.RequestOutput], verification_infos: list[str]) -> dict[int, torch.FloatTensor]:
    parsed_infos = [json.loads(ver) for ver in verification_infos]
    tasks = []
    mapping = []

    for req_idx, (request, verification_info) in enumerate(zip(generated_tokens, parsed_infos)):
        for output in request.outputs:
            tasks.append(asyncio.create_task(compute_reward_for_output(output, verification_info)))
            mapping.append(req_idx)

    all_results = await asyncio.gather(*tasks)
    grouped_results = {}
    for req_idx in set(mapping):
        grouped_results[req_idx] = []
    for req_idx, result in zip(mapping, all_results):
        grouped_results[req_idx].append(result)
    for req_idx in grouped_results:
        grouped_results[req_idx] = torch.FloatTensor(grouped_results[req_idx])
    return grouped_results


def compute_advantages_grpo(grouped_rewards: dict[int, torch.FloatTensor], epsilon: float = 1e-6) -> dict[int, list[float]]:
    advantages = {}
    for req_idx, rewards_tensor in grouped_rewards.items():
        mean = torch.mean(rewards_tensor).item()
        std_dev = torch.std(rewards_tensor).item()
        normalized = ((rewards_tensor - mean) / (std_dev + epsilon)).tolist()
        advantages[req_idx] = normalized
    return advantages


def inference(config: Config):
    prime_metric = PrimeMetric(disable=config.prime_log_freq is None, period=config.prime_log_freq)
    llm = LLM(
        model=name_to_hf_model[config.name_model],
        tensor_parallel_size=config.tp,
        max_seq_len_to_capture=config.max_model_len,
        max_model_len=config.max_model_len,
        quantization=config.quant,
        enforce_eager=config.enforce_eager,
        dtype="bfloat16" if config.dtype == "bf16" else torch.float32,
    )
    tokenizer = llm.get_tokenizer()
    rank = int(os.environ.get("RANK", "0"))
    logger = get_logger(f"INFERENCE {rank}")
    sampling_params = SamplingParams(**config.sampling.model_dump())

    generator = np.random.default_rng(config.seed + rank) if config.seed is not None else np.random.default_rng()
    # not sure what is the default seed for np.random.default_rng so doing this to make sure we use the default value

    dataset = load_dataset(config.dataset, split="train").shuffle(generator=generator)
    max_samples = config.max_samples or len(dataset)

    model = llm.llm_engine.model_executor.driver_worker.model_runner.model
    toploc_cache = TopLocCache(
        max_seqs=config.batch_size * config.sampling.n, max_len=32, hidden_size=model.config.hidden_size, disable=config.dtype == "fp32"
    )

    def logits_processor_hook(module, input):
        assert isinstance(input[1], torch.Tensor)
        assert isinstance(input[2], SamplingMetadata)
        # If the lengths dont match its not a decode step
        if len(input[2].seq_groups) != input[1].shape[0]:
            return

        index = [i.seq_ids[0] for i in input[2].seq_groups]
        toploc_cache.add(index, input[1])

    if not toploc_cache.disable:
        model.logits_processor.register_forward_pre_hook(logits_processor_hook)

    ckpt_step = 0
    real_step = 0

    total_problems = 0
    total_tokens = 0

    for i in range(0, min(len(dataset), max_samples), config.batch_size):
        logger.info(
<<<<<<< HEAD
            f"real_step: {real_step}, ckpt_step: {ckpt_step}, real_step - ckpt_step: {real_step - ckpt_step}, config.async_level: {config.async_level}"
        )
        if config.rollout_path is not None and real_step - ckpt_step > config.async_level:
            ckpt_step += 1
=======
            f"real_step: {real_step}, ckpt_step: {ckpt_step}, real_step - ckpt_step: {real_step - ckpt_step}, config.max_async_level: {config.async_level}"
        )
        if config.rollout_path is not None and real_step - ckpt_step > config.async_level:
>>>>>>> 5795513f
            while True:
                stable_file = Path(config.rollout_path) / f"step_{ckpt_step}/stable"
                if stable_file.exists():
                    logger.info(f"Reloading model weights from {config.rollout_path} ckpt {ckpt_step}")
                    llm = reload_model_weights(llm, Path(config.rollout_path) / f"step_{ckpt_step}/model.safetensors")
                    total_problems = 0
                    total_tokens = 0
                    logger.info(f"Reloaded model weights from {config.rollout_path} ckpt {ckpt_step}")
                    break
                logger.info(f"No stable file found at {stable_file}, waiting for new checkpoint")
                time.sleep(1)

        # Get batch
        batch = dataset.select(range(i, min(i + config.batch_size, len(dataset))))
        messages = [[{"role": "user", "content": item["prompt"]}, {"role": "assistant", "content": "<think>\n"}] for item in batch]
        # Assume verification_info is stored as a JSON string in the dataset.
        verification_infos = [item["verification_info"] for item in batch]

        if tokenizer.chat_template:
            prompts = tokenizer.apply_chat_template(messages, tokenize=False, continue_final_message=True)
            for i, p in enumerate(prompts):
                prompts[i] = p.replace("<｜begin▁of▁sentence｜>", "")
        else:
            prompts = fake_chat_template(messages)

        start_time = time.time()
        generated_tokens = llm.generate(prompts, sampling_params, use_tqdm=False)
        end_time = time.time()

        # Dropping like this isnt ideal. But in practice, we shouldnt have any prompts that are too long.
        generated_tokens = [req for req in generated_tokens if len(req.outputs[0].token_ids) > 0]
        if len(generated_tokens) != len(prompts):
            logger.warning(f"{len(prompts) - len(generated_tokens)} prompts were filtered out because they were too long")

        # This generates proofs for the remaining sequences that haven't reached max_len.
        # We call here to give time for the proofs to be generated non-blocking in the background.
        toploc_cache.maybe_generate_proofs_in_background(force_generate=True)

        # Calculate tokens and throughput
        batch_input_tokens = sum(len(req.prompt_token_ids) for req in generated_tokens)
        batch_output_tokens = sum(sum(len(output.token_ids) for output in req.outputs) for req in generated_tokens)
        batch_total_tokens = batch_input_tokens + batch_output_tokens
        total_tokens += batch_total_tokens

        avg_seq_length = batch_total_tokens / (len(generated_tokens) * config.sampling.n) if generated_tokens else 0

        elapsed_time = end_time - start_time
        tokens_per_second = batch_total_tokens / elapsed_time if elapsed_time > 0 else 0

        logger.info(
            f"Batch throughput: {tokens_per_second:.2f} tok/sec ({batch_total_tokens} tokens in {elapsed_time:.2f}s, avg seq len: {avg_seq_length:.1f})"
        )

        # Compute proofs
        # Note (Jack): Currently, vllm guarantees that seq ids are in the same order as prompts passed to generate.
        # Generate always adds requests to the engine in the order of the prompts.
        # And returns them in the sequence they were added.
        toploc_cache.wait_for_proofs()
        proofs = [b"".join(proofs) for _, proofs in sorted(toploc_cache.proofs.items(), key=lambda x: x[0])]
        toploc_cache.reset_cache()

        # Compute rewards asynchronously, grouped as a dictionary.
        grouped_rewards = asyncio.run(compute_rewards_async(generated_tokens, verification_infos))
        # Compute normalized advantages per prompt.
        grouped_advantages = compute_advantages_grpo(grouped_rewards)

        table = get_parquet_table(generated_tokens, grouped_advantages, grouped_rewards, proofs, ckpt_step)

        step_path = Path(config.output_path) / f"step_{real_step}"
        os.makedirs(step_path, exist_ok=True)
        pq_save_path = f"{step_path}/{uuid.uuid4()}.parquet"
        pq.write_table(table, pq_save_path)
        file_sha = sha256sum(pq_save_path)
        prime_metric.log_prime({"file_sha": file_sha, "file_name": pq_save_path})
        logger.info(f"✨ Saved {len(proofs)} samples to {pq_save_path} with sha {file_sha or 'NA'}")

        total_problems += len(prompts)
        metric = {"dashbord-progress/total": total_problems, f"dashbord-progress/{config.dataset}": total_tokens}
        prime_metric.log_prime(metric)

        if total_problems % config.step_batch_size == 0:
            logger.info(f"Generated {total_problems} problems for step {real_step}")
            real_step += 1

        if config.total_step is not None and real_step > config.total_step:
            logger.info(f"Reached total step {config.total_step}, stopping inference")
            break

    get_process_executor().shutdown(wait=True)


def inference_sub_process(config: Config, gpus_ids: list[int], rank: int) -> list[mp.Process]:
    """
    This function is used to run inference by creating a sub process.
    """
    os.environ["CUDA_VISIBLE_DEVICES"] = cuda_available_devices(gpus_ids)
    # this is a hack that work with spawn, basically allow the env var to be overridden when spawn read the env var a second time

    envs = {"CUDA_VISIBLE_DEVICES": cuda_available_devices(gpus_ids), "RANK": str(rank)}
    print(f"start inference on {gpus_ids} with rank {rank}")
    fn_env = EnvWrapper(inference, envs)
    process = mp.Process(target=fn_env, args=(config,))
    process.start()

    return process


def inference_run(config: Config) -> list[mp.Process]:
    if config.dp > 1:
        processes = []

        config.step_batch_size = config.step_batch_size // config.dp

        gpus_ids = config.gpus_ids if config.gpus_ids is not None else list(range(torch.cuda.device_count()))

        assert len(gpus_ids) % (config.dp * config.tp) == 0, "Number of GPUs must be divisible by dp * tp"

        num_process = len(gpus_ids) // config.tp
        sub_process_ids = [gpus_ids[i * config.tp : (i + 1) * config.tp] for i in range(num_process)]

        for rank, sub_process_id in enumerate(sub_process_ids):
            processes.append(inference_sub_process(config, sub_process_id, rank))

        return processes

    else:
        inference(config)
        return []


def main(config: Config) -> list[mp.Process]:
    processes = inference_run(config)
    for process in processes:
        process.join()


if __name__ == "__main__":
    # Set spawn method before any other multiprocessing code
    mp.set_start_method("spawn")
    config = Config(**parse_argv())  # type: ignore
    main(config)<|MERGE_RESOLUTION|>--- conflicted
+++ resolved
@@ -279,16 +279,10 @@
 
     for i in range(0, min(len(dataset), max_samples), config.batch_size):
         logger.info(
-<<<<<<< HEAD
             f"real_step: {real_step}, ckpt_step: {ckpt_step}, real_step - ckpt_step: {real_step - ckpt_step}, config.async_level: {config.async_level}"
         )
         if config.rollout_path is not None and real_step - ckpt_step > config.async_level:
             ckpt_step += 1
-=======
-            f"real_step: {real_step}, ckpt_step: {ckpt_step}, real_step - ckpt_step: {real_step - ckpt_step}, config.max_async_level: {config.async_level}"
-        )
-        if config.rollout_path is not None and real_step - ckpt_step > config.async_level:
->>>>>>> 5795513f
             while True:
                 stable_file = Path(config.rollout_path) / f"step_{ckpt_step}/stable"
                 if stable_file.exists():
