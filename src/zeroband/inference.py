--- conflicted
+++ resolved
@@ -158,11 +158,7 @@
     )
     logger = get_logger("INFERENCE")
 
-<<<<<<< HEAD
-    sampling_params = SamplingParams(**config.sampling_params.model_dump())
-=======
     sampling_params = SamplingParams(**config.sampling.model_dump())
->>>>>>> 132de510
 
     dataset = load_dataset(config.dataset, split="train")
 
