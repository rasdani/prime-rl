from functools import lru_cache
import os
import asyncio
import json
from pathlib import Path
from typing import Literal
import uuid
import numpy as np
import torch
from vllm import LLM, SamplingParams
from pydantic_config import BaseConfig, parse_argv
import vllm
import concurrent.futures
import time
from toploc.utils import sha256sum
from safetensors import safe_open

# from vllm.model_executor.model_loader
from vllm.model_executor.model_loader.loader import _process_weights_after_loading
from vllm.sequence import SampleLogprobs
from vllm.model_executor import SamplingMetadata
from vllm.model_executor.layers.logits_processor import _prune_hidden_states

from zeroband.logger import get_logger
from zeroband.models import ModelName
from zeroband.rewards.math import compute_math_reward

from datasets import load_dataset
import pyarrow as pa
import pyarrow.parquet as pq
import multiprocessing as mp

from zeroband.inferencing.toploc import TopLocCache
from zeroband.training.mp import EnvWrapper, cuda_available_devices
from zeroband.prime_metrics import PrimeMetric


class SamplingParamConfig(BaseConfig):
    temperature: float = 0.6
    max_tokens: int | None = None
    ignore_eos: bool = False
    top_p: float = 1
    n: int = 8
    logprobs: int = 0  # 0 mean 1 logprob here
    top_k: int = -1


class LenRewardConfig(BaseConfig):
    min_length: int = 1000
    max_length: int = 24000
    reward_coef: int = 0.0003


class Config(BaseConfig):
    name_model: ModelName = "150M"
    dataset: str = "justus27/deepscaler-math-genesys-format"
    batch_size: int = 32
    max_samples: int | None = None
    output_path: str = "outputs"
    total_step: int | None = None
    rollout_path: str | None = None

    quant: Literal["fp8"] | None = None

    sampling: SamplingParamConfig = SamplingParamConfig()
    enforce_eager: bool = False
    max_model_len: int | None = None

    async_level: int = 2  # the amount of step for which we can be in advance

    # mutli gpu
    tp: int = 1
    dp: int = 1
    gpus_ids: list[int] | None = None
    prime_log_freq: int | None = None

    seed: int | None = None  # THIS ARG FOR TESTING PURPOSES ONLY

    dtype: Literal["fp32", "bf16"] = "bf16"

    ckpt_start_path: str | None = None

    toploc: bool = False

    len_reward: LenRewardConfig | None = None


pa_schema = pa.schema(
    [
        ("input_tokens", pa.list_(pa.int32())),
        ("output_tokens", pa.list_(pa.int32())),
        ("input_logprobs", pa.list_(pa.float32())),
        ("output_logprobs", pa.list_(pa.float32())),
        ("advantages", pa.float32()),
        ("rewards", pa.float32()),
        ("task_rewards", pa.float32()),
        ("length_penalties", pa.float32()),
        ("proofs", pa.binary()),
        ("step", pa.int32()),
        ("target_lengths", pa.int32()),
    ]
)


@lru_cache(maxsize=1)
def get_process_executor():
    return concurrent.futures.ProcessPoolExecutor(max_workers=8)


def get_own_logprobs(sample_logprobs: SampleLogprobs) -> float:
    logprobs = []

    for logprob in sample_logprobs:
        assert isinstance(logprob, dict), "Logprobs should be a dict"
        assert len(logprob) == 1, "Logprobs should be a dict with 1 key"

        _token_id, logprob_p = list(logprob.items())[0]
        logprobs.append(logprob_p.logprob)

    return logprobs


def get_parquet_table(
    generated_tokens: list[vllm.RequestOutput],
    grouped_advantages: dict[int, list[float]],
    grouped_rewards: dict[int, torch.FloatTensor],
    grouped_task_rewards: dict[int, torch.FloatTensor],
    grouped_length_penalties: dict[int, torch.FloatTensor],
    proofs: list[bytes],
    step: int,
    target_lengths: list[int],
) -> pa.Table:
    input_tokens_list = []
    output_tokens_list = []
    input_logprobs_list = []
    output_logprobs_list = []
    advantages_list = []
    rewards_list = []
    task_rewards_list = []
    length_penalty_list = []
    proofs_list = []
    steps_list = []
    target_lengths_list = []

    proof_iter = iter(proofs)

    for i, (request, target_len) in enumerate(zip(generated_tokens, target_lengths)):
        advantages = grouped_advantages[i]
        rewards = grouped_rewards[i].tolist()
        task_rewards = grouped_task_rewards[i].tolist()
        length_penalties = grouped_length_penalties[i].tolist()
        for adv, reward, task_reward, length_penalty, output in zip(advantages, rewards, task_rewards, length_penalties, request.outputs):
            input_tokens_list.append(request.prompt_token_ids)
            output_tokens_list.append(output.token_ids)
            input_logprobs_list.append([0] * len(request.prompt_token_ids))  # putting 0 for now as not needed in the grpo loss
            output_logprobs_list.append(get_own_logprobs(output.logprobs))
            advantages_list.append(adv)
            rewards_list.append(reward)
            task_rewards_list.append(task_reward)
            length_penalty_list.append(length_penalty)
            proofs_list.append(next(proof_iter) if len(output.token_ids) > 1 else b"")
            steps_list.append(step)
            target_lengths_list.append(target_len)

    arrays = [
        pa.array(input_tokens_list, type=pa.list_(pa.int32())),
        pa.array(output_tokens_list, type=pa.list_(pa.int32())),
        pa.array(input_logprobs_list, type=pa.list_(pa.float32())),
        pa.array(output_logprobs_list, type=pa.list_(pa.float32())),
        pa.array(advantages_list, type=pa.float32()),
        pa.array(rewards_list, type=pa.float32()),
        pa.array(task_rewards_list, type=pa.float32()),
        pa.array(length_penalty_list, type=pa.float32()),
        pa.array(proofs_list, type=pa.binary()),
        pa.array(steps_list, type=pa.int32()),
        pa.array(target_lengths_list, type=pa.int32()),
    ]
    return pa.Table.from_arrays(arrays, schema=pa_schema)


def reload_model_weights(llm: LLM, ckpt_path: str):
    # Access the internal model from vLLM
    model = llm.llm_engine.model_executor.driver_worker.model_runner.model
    # Load state dict
    with safe_open(ckpt_path, framework="pt", device="cpu") as f:
        # Create a better weight iterator that filters out empty keys and handles prefixes
        def weights_iterator():
            for key in f.keys():
                # Skip empty keys
                if not key:
                    continue
                yield key, f.get_tensor(key)

        # Load weights
        model.load_weights(weights_iterator())

    # Process weights after loading (important for some models)
    model_config = llm.llm_engine.model_config
    device = next(model.parameters()).device
    _process_weights_after_loading(model, model_config, device)

    return llm


def generate_target_length_prompts(config: Config, batch_size: int):
    if config.length_reward_min and config.length_reward_max:
        target_lengths = torch.randint(
            low=config.length_reward_min, high=config.length_reward_max + 1, size=(batch_size,), device="cpu"
        ).tolist()

        return [f"\n\nThink for {target} tokens." for target in target_lengths], target_lengths

    return [""] * batch_size, [-1] * batch_size


async def compute_reward_for_output(output, verification_info, len_reward_coeff):
    loop = asyncio.get_running_loop()
    # Run compute_math_reward in a separate process via our ProcessPoolExecutor.
    math_reward = await loop.run_in_executor(get_process_executor(), compute_math_reward, output.text, verification_info)

    total_reward = math_reward
    length_penalty = 0
    if verification_info["target_length"] > 0 and math_reward == 1:
        # Calculate length reward - this could be a separate function
        output_length = len(output.token_ids)
        target_length = verification_info["target_length"]

        length_penalty = abs(output_length - target_length)
        length_penalty = length_penalty * len_reward_coeff  # Scale factor to balance with math reward
        length_penalty = min(1, length_penalty)

        total_reward -= length_penalty

    return dict(total_reward=total_reward, task_reward=math_reward, length_penalty=length_penalty)


async def compute_rewards_async(
    generated_tokens: list[vllm.RequestOutput], verification_infos: list[str], target_lengths: list[int], config: Config
) -> tuple[dict[int, torch.FloatTensor], dict[int, torch.FloatTensor], dict[int, torch.FloatTensor]]:
    parsed_infos = [json.loads(ver) for ver in verification_infos]

    for info, target_len in zip(parsed_infos, target_lengths):
        info["target_length"] = target_len

    tasks = []
    mapping = []

    for req_idx, (request, verification_info) in enumerate(zip(generated_tokens, parsed_infos)):
        for output in request.outputs:
            tasks.append(asyncio.create_task(compute_reward_for_output(output, verification_info, config.length_reward_coeff)))
            mapping.append(req_idx)

    all_results = await asyncio.gather(*tasks)

    grouped_total_rewards = {}
    grouped_task_rewards = {}
    grouped_length_penalties = {}

    for req_idx in set(mapping):
        grouped_total_rewards[req_idx] = []
        grouped_task_rewards[req_idx] = []
        grouped_length_penalties[req_idx] = []

    for req_idx, result in zip(mapping, all_results):
        grouped_total_rewards[req_idx].append(result["total_reward"])
        grouped_task_rewards[req_idx].append(result["task_reward"])
        grouped_length_penalties[req_idx].append(result["length_penalty"])

    for req_idx in grouped_total_rewards:
        grouped_total_rewards[req_idx] = torch.FloatTensor(grouped_total_rewards[req_idx])
        grouped_task_rewards[req_idx] = torch.FloatTensor(grouped_task_rewards[req_idx])
        grouped_length_penalties[req_idx] = torch.FloatTensor(grouped_length_penalties[req_idx])

    return grouped_total_rewards, grouped_task_rewards, grouped_length_penalties


def compute_advantages_grpo(grouped_rewards: dict[int, dict[str, torch.FloatTensor]], epsilon: float = 1e-6) -> dict[int, list[float]]:
    advantages = {}
    for req_idx, rewards_tensor in grouped_rewards.items():
        mean = torch.mean(rewards_tensor).item()
        std_dev = torch.std(rewards_tensor).item()
        normalized = ((rewards_tensor - mean) / (std_dev + epsilon)).tolist()
        advantages[req_idx] = normalized
    return advantages


def inference(config: Config):
    prime_metric = PrimeMetric(disable=config.prime_log_freq is None, period=config.prime_log_freq)
    llm = LLM(
        model=config.name_model,
        tensor_parallel_size=config.tp,
        max_seq_len_to_capture=config.max_model_len,
        max_model_len=config.max_model_len,
        quantization=config.quant,
        enforce_eager=config.enforce_eager,
        dtype="bfloat16" if config.dtype == "bf16" else torch.float32,
    )
    tokenizer = llm.get_tokenizer()
    rank = int(os.environ.get("RANK", "0"))
    logger = get_logger(f"INFERENCE {rank}")
    sampling_params = SamplingParams(**config.sampling.model_dump())

    if os.environ.get("NODE_ADDRESS") is not None:
        # We dont shuffle here because we shuffle reproducibly in the sampling loop.
        dataset = load_dataset(config.dataset, split="train")
        assert config.seed is None, "Seed is not supported when NODE_ADDRESS is set"
        assert rank == 0, "DP is not supported when NODE_ADDRESS is set"
        node_address_int = int(os.environ.get("NODE_ADDRESS"), 16)
        logger.info(f"Seeding with {node_address_int} ({os.environ.get('NODE_ADDRESS')})")
    else:
        # not sure what is the default seed for np.random.default_rng so doing this to make sure we use the default value
        generator = np.random.default_rng(config.seed + rank) if config.seed is not None else np.random.default_rng()
        dataset = load_dataset(config.dataset, split="train").shuffle(generator=generator)
        node_address_int = None

    max_samples = config.max_samples or len(dataset)

    model = llm.llm_engine.model_executor.driver_worker.model_runner.model

    if config.dtype == "fp32":
        config.toploc = False

    toploc_cache = TopLocCache(
        max_seqs=config.batch_size * config.sampling.n, max_len=32, hidden_size=model.config.hidden_size, disable=not config.toploc
    )

    def logits_processor_hook(module, input):
        hidden_states, sampling_metadata = input[1], input[2]
        assert isinstance(hidden_states, torch.Tensor)
        assert isinstance(sampling_metadata, SamplingMetadata)
        # This check is true only for prefills
        if max(sampling_metadata.selected_token_indices) > len(sampling_metadata.seq_groups):
            return
        # This pruning is required when cuda graph padding is enabled.
        hidden_states = _prune_hidden_states(hidden_states, sampling_metadata)
        if len(sampling_metadata.seq_groups) != hidden_states.shape[0]:
            raise ValueError(f"Lengths dont match: {len(sampling_metadata.seq_groups)} {hidden_states.shape}")

        index = [i.seq_ids[0] for i in sampling_metadata.seq_groups]
        toploc_cache.add(index, hidden_states)

    if not toploc_cache.disable:
        model.logits_processor.register_forward_pre_hook(logits_processor_hook)

    if config.ckpt_start_path is not None:
        path = Path(config.ckpt_start_path)
        path_file = path / "model.safetensors"
        if not path_file.exists():
            raise FileNotFoundError(f"Checkpoint file {path_file} does not exist")
        ckpt_step = int(path.name.split("_")[-1])
        logger.info(f"Resuming from step {ckpt_step} at {path_file}")
        llm = reload_model_weights(llm, path_file)
        real_step = ckpt_step
    else:
        ckpt_step = 0
        real_step = 0

    total_problems = 0
    total_tokens = 0

    for i in range(0, min(len(dataset), max_samples), config.batch_size):
        logger.info(
            f"real_step: {real_step}, ckpt_step: {ckpt_step}, real_step - ckpt_step: {real_step - ckpt_step}, config.async_level: {config.async_level}"
        )
        if config.rollout_path is not None and real_step - ckpt_step > config.async_level:
            ckpt_step += 1
            attempt_count = 0
            while True:
                stable_file = Path(config.rollout_path) / f"step_{ckpt_step}/stable"
                if stable_file.exists():
                    logger.info(f"Reloading model weights from {config.rollout_path} ckpt {ckpt_step}")
                    llm = reload_model_weights(llm, Path(config.rollout_path) / f"step_{ckpt_step}/model.safetensors")
                    total_problems = 0
                    total_tokens = 0
                    logger.info(f"Reloaded model weights from {config.rollout_path} ckpt {ckpt_step}")
                    break
                if attempt_count % 30 == 0:
                    logger.info(f"No stable file found at {stable_file}, waiting for new checkpoint")
                time.sleep(1)
                attempt_count += 1

        # Get batch
<<<<<<< HEAD
        if node_address_int is not None:
            # TODO: What if we have multiple sample per real step?
            # Its impossible right now but we need to fix this if accept counter is used.

            # We reseed the generator here to make the sampling reproducible at each step.
            # This would work even if the node restarts and resumes from the current step.
            generator = np.random.default_rng(node_address_int + real_step)
            indexes = generator.integers(0, len(dataset), config.batch_size)
            batch = dataset.select(indexes)
        else:
            batch = dataset.select(range(i, min(i + config.batch_size, len(dataset))))
        messages = [[{"role": "user", "content": item["prompt"]}, {"role": "assistant", "content": "<think>\n"}] for item in batch]
=======
        batch = dataset.select(range(i, min(i + config.batch_size, len(dataset))))

        length_prompt_additions, target_lengths = generate_target_length_prompts(config, len(batch))

        messages = [
            [{"role": "user", "content": item["prompt"] + length_prompt}, {"role": "assistant", "content": "<think>\n"}]
            for item, length_prompt in zip(batch, length_prompt_additions)
        ]
>>>>>>> 6886248b
        # Assume verification_info is stored as a JSON string in the dataset.
        verification_infos = [item["verification_info"] for item in batch]

        assert tokenizer.chat_template is not None, "Selected Tokenizer does not have a chat template"
        prompts = tokenizer.apply_chat_template(messages, tokenize=False, continue_final_message=True)
        for i, p in enumerate(prompts):
            prompts[i] = p.replace("<｜begin▁of▁sentence｜>", "")

        start_time = time.time()
        generated_tokens = llm.generate(prompts, sampling_params, use_tqdm=False)
        end_time = time.time()

        # Dropping like this isnt ideal. But in practice, we shouldnt have any prompts that are too long.
        generated_tokens = [req for req in generated_tokens if len(req.outputs[0].token_ids) > 0]
        if len(generated_tokens) != len(prompts):
            logger.warning(f"{len(prompts) - len(generated_tokens)} prompts were filtered out because they were too long")

        # This generates proofs for the remaining sequences that haven't reached max_len.
        # We call here to give time for the proofs to be generated non-blocking in the background.
        toploc_cache.maybe_generate_proofs_in_background(force_generate=True)

        # Calculate tokens and throughput
        batch_input_tokens = sum(len(req.prompt_token_ids) for req in generated_tokens)
        batch_output_tokens = sum(sum(len(output.token_ids) for output in req.outputs) for req in generated_tokens)
        batch_total_tokens = batch_input_tokens + batch_output_tokens
        total_tokens += batch_total_tokens

        avg_seq_length = batch_total_tokens / (len(generated_tokens) * config.sampling.n) if generated_tokens else 0

        elapsed_time = end_time - start_time
        tokens_per_second = batch_total_tokens / elapsed_time if elapsed_time > 0 else 0

        logger.info(
            f"Batch throughput: {tokens_per_second:.2f} tok/sec ({batch_total_tokens} tokens in {elapsed_time:.2f}s, avg seq len: {avg_seq_length:.1f})"
        )

        # Compute proofs
        # Note (Jack): Currently, vllm guarantees that seq ids are in the same order as prompts passed to generate.
        # Generate always adds requests to the engine in the order of the prompts.
        # And returns them in the sequence they were added.
        toploc_cache.wait_for_proofs()
        proofs = [b"".join(proofs) for _, proofs in sorted(toploc_cache.proofs.items(), key=lambda x: x[0])]
        toploc_cache.reset_cache()

        # Compute rewards asynchronously, grouped as a dictionary.
        grouped_rewards, grouped_task_rewards, grouped_length_penalties = asyncio.run(
            compute_rewards_async(generated_tokens, verification_infos, target_lengths, config)
        )
        # Compute normalized advantages per prompt.
        grouped_advantages = compute_advantages_grpo(grouped_rewards)

        table = get_parquet_table(
            generated_tokens,
            grouped_advantages,
            grouped_rewards,
            grouped_task_rewards,
            grouped_length_penalties,
            proofs,
            ckpt_step,
            target_lengths,
        )

        step_path = Path(config.output_path) / f"step_{real_step}"
        os.makedirs(step_path, exist_ok=True)
        pq_save_path = f"{step_path}/{uuid.uuid4()}.parquet"
        pq.write_table(table, pq_save_path)
        file_sha = sha256sum(pq_save_path)
        prime_metric.log_prime({"file_sha": file_sha, "file_name": pq_save_path})
        logger.info(f"✨ Saved {len(proofs)} samples to {pq_save_path} with sha {file_sha or 'NA'}")

        total_problems += len(prompts)
        metric = {"dashbord-progress/total": total_problems, f"dashbord-progress/{config.dataset}": total_tokens}
        prime_metric.log_prime(metric)

        logger.info(f"Generated {total_problems} problems for step {real_step}")
        real_step += 1

        if config.total_step is not None and real_step > config.total_step:
            logger.info(f"Reached total step {config.total_step}, stopping inference")
            break

    get_process_executor().shutdown(wait=True)


def inference_sub_process(config: Config, gpus_ids: list[int], rank: int) -> list[mp.Process]:
    """
    This function is used to run inference by creating a sub process.
    """
    os.environ["CUDA_VISIBLE_DEVICES"] = cuda_available_devices(gpus_ids)
    # this is a hack that work with spawn, basically allow the env var to be overridden when spawn read the env var a second time

    envs = {"CUDA_VISIBLE_DEVICES": cuda_available_devices(gpus_ids), "RANK": str(rank)}
    print(f"start inference on {gpus_ids} with rank {rank}")
    fn_env = EnvWrapper(inference, envs)
    process = mp.Process(target=fn_env, args=(config,))
    process.start()

    return process


def inference_run(config: Config) -> list[mp.Process]:
    if config.dp > 1:
        processes = []

        gpus_ids = config.gpus_ids if config.gpus_ids is not None else list(range(torch.cuda.device_count()))

        assert len(gpus_ids) % (config.dp * config.tp) == 0, "Number of GPUs must be divisible by dp * tp"

        num_process = len(gpus_ids) // config.tp
        sub_process_ids = [gpus_ids[i * config.tp : (i + 1) * config.tp] for i in range(num_process)]

        for rank, sub_process_id in enumerate(sub_process_ids):
            processes.append(inference_sub_process(config, sub_process_id, rank))

        return processes

    else:
        inference(config)
        return []


def main(config: Config) -> list[mp.Process]:
    processes = inference_run(config)
    for process in processes:
        process.join()


if __name__ == "__main__":
    # Set spawn method before any other multiprocessing code
    mp.set_start_method("spawn")
    config = Config(**parse_argv())  # type: ignore

    # Maybe start shardcast downloader
    from zeroband.inferencing import envs as inference_envs

    if inference_envs.SHARDCAST_SERVERS is not None:
        from zeroband.inferencing.shardcast_downloader import run_main_bg

        shardcast_process = run_main_bg(
            inference_envs.SHARDCAST_SERVERS,
            config.rollout_path,
            config.async_level + 1,
            inference_envs.SHARDCAST_BACKLOG_VERSION,
        )
    else:
        shardcast_process = None

    try:
        main(config)

    finally:
        if shardcast_process is not None:
            import os
            import signal

            # SIGTERM is not working, so we use SIGKILL
            os.kill(shardcast_process.pid, signal.SIGKILL)
            shardcast_process.join()<|MERGE_RESOLUTION|>--- conflicted
+++ resolved
@@ -380,7 +380,6 @@
                 attempt_count += 1
 
         # Get batch
-<<<<<<< HEAD
         if node_address_int is not None:
             # TODO: What if we have multiple sample per real step?
             # Its impossible right now but we need to fix this if accept counter is used.
@@ -393,8 +392,7 @@
         else:
             batch = dataset.select(range(i, min(i + config.batch_size, len(dataset))))
         messages = [[{"role": "user", "content": item["prompt"]}, {"role": "assistant", "content": "<think>\n"}] for item in batch]
-=======
-        batch = dataset.select(range(i, min(i + config.batch_size, len(dataset))))
+
 
         length_prompt_additions, target_lengths = generate_target_length_prompts(config, len(batch))
 
@@ -402,7 +400,7 @@
             [{"role": "user", "content": item["prompt"] + length_prompt}, {"role": "assistant", "content": "<think>\n"}]
             for item, length_prompt in zip(batch, length_prompt_additions)
         ]
->>>>>>> 6886248b
+
         # Assume verification_info is stored as a JSON string in the dataset.
         verification_infos = [item["verification_info"] for item in batch]
 
