--- conflicted
+++ resolved
@@ -3,17 +3,14 @@
 import time
 from typing import TYPE_CHECKING, Literal
 
+from pydantic import model_validator
 import torch
 import torch.distributed as dist
 from torch.distributed._composable.fsdp import fully_shard, MixedPrecisionPolicy  # type: ignore
 import wandb
 
-<<<<<<< HEAD
 
 from zeroband.models import AttnImpl, ModelName, ModelType, get_model_and_tokenizer
-=======
-from zeroband.models import ModelName, ModelType, get_model_and_tokenizer
->>>>>>> c5461648
 from zeroband.training.checkpoint import TrainingProgress, load_checkpoint_fsdp_state, save_checkpoint_fsdp_state, save_ckpt_for_rollout
 from zeroband.training.data import DataConfig, get_dataloader
 from zeroband.training.loss import grpo_loss
@@ -27,12 +24,10 @@
 
 from zeroband.training.world_info import WorldInfo, get_world_info
 
-<<<<<<< HEAD
 from torch._guards import log as torch_log
 import logging
-=======
+
 from liger_kernel.transformers import apply_liger_kernel_to_qwen2
->>>>>>> c5461648
 
 
 class AdamConfig(BaseConfig):
@@ -85,17 +80,6 @@
     train: TrainConfig
 
     gpus_ids: list[int] | None = None
-
-<<<<<<< HEAD
-=======
-    @model_validator(mode="after")
-    def check_batch_size(self):
-        if self.data.batch_size is None:
-            self.data.batch_size = self.optim.batch_size
-        assert self.optim.batch_size == self.data.batch_size, (
-            "The batch size in the config must be the same as the batch size in the data config."
-        )
-        return self
     
     @model_validator(mode="after")
     def check_liger(self):
@@ -103,7 +87,6 @@
             assert "Qwen" in self.name_model, "train.liger_qwen can only be applied to Qwen2 models."
         return self
 
->>>>>>> c5461648
 
 def get_gradient_accumulation_steps(batch_size: int, micro_bs: int, data_workers: int, world_info: WorldInfo) -> int:
     assert batch_size % world_info.world_size == 0
