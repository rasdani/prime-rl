import os
from pathlib import Path
import shutil
import time
from typing import TYPE_CHECKING, Literal

import torch
import torch.distributed as dist
from torch.distributed._composable.fsdp import fully_shard, MixedPrecisionPolicy  # type: ignore
import wandb
import shardcast

from zeroband.models import AttnImpl, ModelName, ModelType, get_model_and_tokenizer
from zeroband.training.checkpoint import TrainingProgress, load_checkpoint_fsdp_state, save_checkpoint_fsdp_state, save_ckpt_for_rollout
from zeroband.training.data import DataConfig, get_dataloader
from zeroband.training.loss import grpo_loss, selective_log_softmax, entropy_loss
from zeroband.training.lr_scheduler import get_scheduler
from zeroband.training.utils import PerfCounter, apply_ac_ckpt

from zeroband.logger import get_logger

from pydantic_config import BaseConfig, parse_argv
from jaxtyping import Float

from zeroband.training.world_info import WorldInfo, get_world_info

from pydantic import model_validator

from liger_kernel.transformers import apply_liger_kernel_to_qwen2
from torch._guards import log as torch_log
import logging


class AdamConfig(BaseConfig):
    type: Literal["adam"] = "adam"
    lr: float = 4e-4
    weight_decay: float = 0.01
    betas1: float = 0.9
    betas2: float = 0.99


class OptimConfig(BaseConfig):
    optim: AdamConfig = AdamConfig()
    sched_type: Literal["cosine", "linear", "wsd-sqrt"] = "cosine"
    warmup_steps: int = 1000
    stable_steps: int = 80_000
    total_steps: int = 88_000
    batch_size: int = 512

    step_per_rollout: int = 1


class TrainConfig(BaseConfig):
    micro_bs: int = 1
    ac_ckpt: bool | int = False
    reshard_after_forward: bool = True  # old shard grad op True mean full shard
    memory_profile: str | None = None
    torch_compile: bool = False  #  disabling torch compile because its too unstable for RL
    liger_qwen: bool = False

    attn_impl: AttnImpl = "flex_attention"


class CkptConfig(BaseConfig):
    path: str | None = None
    interval: int | None = None
    resume: str | None = None

    rollout_path: str | None = None  # if rollout path is set we saved at each step

    @model_validator(mode="after")
    def check_path_and_interval(self):
        if (self.path is None) != (self.interval is None):
            raise ValueError("path and interval must be either both None or both not None")
        return self


class Config(BaseConfig):
    name_model: ModelName = "150M"

    ckpt: CkptConfig = CkptConfig()

    project: str = "prime_simple"
    wandb: bool = True

    data: DataConfig = DataConfig()
    optim: OptimConfig = OptimConfig()
    train: TrainConfig

    gpus_ids: list[int] | None = None

    temperature: float = 0.6  # todo remove this and add this to the data
    grpo_epsilon: float = 0.2
    entropy_loss_coeff: float = 0.001

    on_policy_log_prob: bool = True
    max_async_level: int = 2  # the amount of rollout checkpoints to keep

    masked_mean_axis: int | None = None  # the axis to compute the mean of the masked values

    @model_validator(mode="after")
    def check_liger(self):
        if self.train.liger_qwen:
            assert "Qwen" in self.name_model, "train.liger_qwen can only be applied to Qwen2 models."
        return self

    @model_validator(mode="after")
    def check_ckpt_interval(self):
        if self.ckpt.interval is not None:
            assert self.ckpt.interval % self.optim.step_per_rollout == 0, "ckpt.interval must be divisible by train.step_per_rollout"
        return self


def get_gradient_accumulation_steps(batch_size: int, micro_bs: int, data_workers: int, world_info: WorldInfo) -> int:
    assert batch_size % world_info.world_size == 0
    batch_size = batch_size // world_info.world_size

    print(f"batch_size: {batch_size}, micro_bs: {micro_bs}, data_workers: {data_workers}")
    assert batch_size % micro_bs == 0, str(
        f"The micro batch size ({micro_bs}) must divide the number of samples on each GPU ({batch_size})"
    )

    assert batch_size % data_workers == 0, str(
        f"The batch size ({batch_size}) must be divisible by the number of data workers ({data_workers})."
    )

    return batch_size // micro_bs


def apply_fsdp(model: ModelType, reshard_after_forward: bool):
    mp_policy = MixedPrecisionPolicy(param_dtype=torch.bfloat16, reduce_dtype=torch.float32)

    for layer_id, transformer_block in enumerate(model.model.layers):
        if reshard_after_forward:
            layer_reshard_after_forward = layer_id < len(model.model.layers) - 1
        else:
            layer_reshard_after_forward = False
        fully_shard(transformer_block, mp_policy=mp_policy, reshard_after_forward=layer_reshard_after_forward)
    fully_shard(model, mp_policy=mp_policy, reshard_after_forward=reshard_after_forward)


def get_device_placement(gpus_ids: list[int] | None, world_info: WorldInfo) -> int:
    """handle using a subset of GPUs. Should work like the CUDA_VISIBLE_DEVICES env var.
    The reason we use this is because in the rl launcher, torch is initialized before the env var is set, so we cannot use the CUDA_VISIBLE_DEVICES env var.
    """
    if gpus_ids is None:
        return world_info.local_rank

    if world_info.local_rank >= len(gpus_ids):
        raise ValueError(f"Local rank {world_info.local_rank} is greater than the number of available GPUs ({len(gpus_ids)})")

    return gpus_ids[world_info.local_rank]


def train(config: Config):
    if "ZERO_BAND_DEV" not in os.environ:
        torch._logging.set_logs(dynamo=logging.CRITICAL)  # silent flex attn error
        torch_log.setLevel(logging.CRITICAL)

    logger = get_logger()
    world_info = get_world_info()

    logger.info(f"start training on {world_info.world_size} rank(s)")

    # Allow eager fallback during production so that training runs don't die if compile fails
    torch._dynamo.config.suppress_errors = "ZERO_BAND_DEV" not in os.environ  # type: ignore
    torch.set_float32_matmul_precision("high")
    torch.manual_seed(42)

    torch.cuda.set_device(get_device_placement(config.gpus_ids, world_info))

    gradient_accumulation_steps = get_gradient_accumulation_steps(
        config.optim.batch_size, config.train.micro_bs, config.data.num_workers, world_info
    )

    if config.ckpt.rollout_path is not None and world_info.rank == 0:
        origin_data_dir = os.environ.get("SHARDCAST_OUTPUT_DIR", "./origin_data")
        shardcast.initialize(origin_data_dir, max_distribution_folders=config.max_async_level)

    model, tokenizer = get_model_and_tokenizer(config.name_model, config.train.attn_impl)

    perf_counter = PerfCounter(window_size=min(10, 2 * config.optim.step_per_rollout), model=model, seq_len=config.data.seq_length)

    if config.train.liger_qwen:
        apply_liger_kernel_to_qwen2(
            rope=True,
            rms_norm=True,
            swiglu=True,
            model=model,
        )

    if config.train.ac_ckpt:
        num = 1 if isinstance(config.train.ac_ckpt, bool) else config.train.ac_ckpt
        apply_ac_ckpt(model, num)

    apply_fsdp(model, config.train.reshard_after_forward)

    optimizer = torch.optim.AdamW(
        params=model.parameters(),
        lr=config.optim.optim.lr,
        weight_decay=config.optim.optim.weight_decay,
        betas=(config.optim.optim.betas1, config.optim.optim.betas2),
    )

    scheduler = get_scheduler(
        sched_type=config.optim.sched_type,
        optimizer=optimizer,
        num_warmup_steps=config.optim.warmup_steps,
        num_stable_steps=config.optim.stable_steps,
        num_training_steps=config.optim.total_steps,
    )

    training_progress = TrainingProgress(total_tokens=0, step=0)

    if world_info.rank == 0 and config.wandb:
        wandb.init(project=config.project, config=config.model_dump())

    if config.train.torch_compile:
        model = torch.compile(model) if not TYPE_CHECKING else model

    if config.ckpt.resume:
        load_checkpoint_fsdp_state(model, [optimizer], training_progress, scheduler, config.ckpt.resume)

    if training_progress.step % config.optim.step_per_rollout != 0:
        logger.warning(
            f"Resuming training from step {training_progress.step} seems invalid, as it should be multiple of train.step_per_rollout ({config.optim.step_per_rollout})"
            f"training will continue as if it was from step {training_progress.step - training_progress.step % config.optim.step_per_rollout}"
        )

    train_dataloader, prefetcher = get_dataloader(
        tokenizer=tokenizer,
        micro_batch_size=config.train.micro_bs,
        batch_size=config.optim.batch_size * config.optim.step_per_rollout,
        data_config=config.data,
        step_count_init=training_progress.step // config.optim.step_per_rollout,
    )
    train_dataloader_iterator = iter(train_dataloader)

    previous_ckpt_rollout = []

    while True:
        time_start = time.time()

        total_time_data_loading = 0

        # here we want to pre-compute the logprobs with the model before update
        with torch.no_grad():
            if config.on_policy_log_prob:
                data = []

                for rollout_step in range(config.optim.step_per_rollout):
                    for grad_acc_step in range(gradient_accumulation_steps):
                        time_data_loading = time.time()

                        batch = next(train_dataloader_iterator)

                        time_data_loading = time.time() - time_data_loading
                        total_time_data_loading += time_data_loading

                        input_ids = batch["input_ids"].to("cuda")
                        position_ids = batch["position_ids"].to("cuda")
                        assert len(input_ids.shape) == 2 and len(position_ids.shape) == 2, f"input_ids shape: {input_ids.shape}, position_ids shape: {position_ids.shape}"
                        assert input_ids.shape == position_ids.shape, f"input_ids shape: {input_ids.shape}, position_ids shape: {position_ids.shape}"

                        logits: Float[torch.Tensor, "batch seq vocab"] = model(input_ids=input_ids).logits.contiguous()

                        input_ids = input_ids[:, 1:]
                        logits = logits[:, :-1, :] / config.temperature

                        per_token_logps = selective_log_softmax(logits, input_ids)
                        batch["logprobs"] = per_token_logps.to("cpu")

                        del logits, per_token_logps
                        data.append(batch)

                logprobs_aware_iterator = iter(data)

                time_logprob = time.time() - time_start
                logger.info(f"Time to compute logprobs: {time_logprob:.2f} seconds")
            else:
                logprobs_aware_iterator = train_dataloader_iterator

        for rollout_step in range(config.optim.step_per_rollout):
            loss_batch = 0
            pg_loss_batch = 0
            entropy_loss_batch = 0
            clip_ratio_batch = 0
            seq_lens_batch = 0
            clip_seq_lens = 0
            sample_reward_batch = 0

            rewards_sum = torch.tensor(0.0)
            rewards_token_count = torch.tensor(0.0)

            task_rewards_sum = torch.tensor(0.0)
            task_rewards_token_count = torch.tensor(0.0)

            length_pen_sum = torch.tensor(0.0)
            length_pen_token_count = torch.tensor(0.0)

            sample_task_reward_batch = torch.tensor(0.0)
            sample_length_penalty_batch = torch.tensor(0.0)

            if config.train.memory_profile and world_info.rank == 0:
                torch.cuda.memory._record_memory_history()

            for _grad_acc_step in range(gradient_accumulation_steps):
                batch = next(logprobs_aware_iterator)
                input_ids = batch["input_ids"].to("cuda")
                position_ids = batch["position_ids"]
                loss_mask = batch["loss_mask"]

<<<<<<< HEAD
                assert len(input_ids.shape) == 2 and len(position_ids.shape) == 2, f"input_ids shape: {input_ids.shape}, position_ids shape: {position_ids.shape}"
                assert input_ids.shape == position_ids.shape, f"input_ids shape: {input_ids.shape}, position_ids shape: {position_ids.shape}"

                rewards = batch["rewards"][loss_mask.bool()]
                rewards_sum += rewards.sum()
                rewards_token_count += rewards.numel()
=======
                rewards_this = batch["rewards"][loss_mask.bool()]
                rewards_sum += rewards_this.sum()
                rewards_token_count += rewards_this.numel()

                sample_reward_batch += batch["rewards"][:, 0].sum() / batch["rewards"].shape[0] / gradient_accumulation_steps

                task_this = batch["task_rewards"][loss_mask.bool()]
                task_rewards_sum += task_this.sum()
                task_rewards_token_count += task_this.numel()

                len_pen_this = batch["length_penalties"][loss_mask.bool()]
                length_pen_sum += len_pen_this.sum()
                length_pen_token_count += len_pen_this.numel()

                sample_task_reward_batch += batch["task_rewards"][:, 0].sum() / batch["task_rewards"].shape[0] / gradient_accumulation_steps

                sample_length_penalty_batch += (
                    batch["length_penalties"][:, 0].sum() / batch["length_penalties"].shape[0] / gradient_accumulation_steps
                )
>>>>>>> 3b094c88

                seq_lens_batch += batch["seq_lens"].float().mean() / gradient_accumulation_steps
                clip_seq_lens += ((batch["seq_lens"] >= config.data.seq_length).sum() / batch["seq_lens"].shape[0]) / gradient_accumulation_steps

                # Forward
                logits: Float[torch.Tensor, "batch seq vocab"] = model(input_ids=input_ids, position_ids=position_ids).logits.contiguous()

                # Gather args for grpo loss
                advantages = batch["advantages"].to("cuda")
                loss_mask = loss_mask.to("cuda")
                original_logprobs = batch["logprobs"].to("cuda")
                if not config.on_policy_log_prob:
                    original_logprobs = original_logprobs[:, 1:]
                del position_ids


                # Loss
                pg_loss, clip_ratio = grpo_loss(
                    logits,
                    input_ids,
                    advantages,
                    original_logprobs,
                    loss_mask,
                    config.temperature,
                    config.grpo_epsilon,
                    config.masked_mean_axis,
                )
                entropy = entropy_loss(logits, loss_mask, config.temperature, config.masked_mean_axis)

                loss = pg_loss - config.entropy_loss_coeff * entropy
                loss = loss / gradient_accumulation_steps
                clip_ratio = clip_ratio / gradient_accumulation_steps

                sample_reward_batch += batch["rewards"][:, 0].sum() / batch["rewards"].shape[0] / gradient_accumulation_steps

                del batch, logits, input_ids, advantages, loss_mask, original_logprobs

                # Backward
                loss.backward()
                loss_batch += loss.detach().clone()
                pg_loss_batch += (pg_loss / gradient_accumulation_steps).detach().clone()
                entropy_loss_batch += (entropy / gradient_accumulation_steps).detach().clone()
                clip_ratio_batch += clip_ratio.detach().clone()
                del loss, clip_ratio, pg_loss, entropy

            dist.all_reduce(tensor=loss_batch, op=dist.ReduceOp.AVG)
            dist.all_reduce(tensor=pg_loss_batch, op=dist.ReduceOp.AVG)
            dist.all_reduce(tensor=entropy_loss_batch, op=dist.ReduceOp.AVG)
            dist.all_reduce(tensor=clip_ratio_batch, op=dist.ReduceOp.AVG)

            seq_lens_batch = seq_lens_batch / world_info.world_size
            dist.all_reduce(tensor=seq_lens_batch, op=dist.ReduceOp.SUM)

            clip_seq_lens = clip_seq_lens / world_info.world_size
            dist.all_reduce(tensor=clip_seq_lens, op=dist.ReduceOp.SUM)

            sample_reward_batch = sample_reward_batch / world_info.world_size
            dist.all_reduce(tensor=sample_reward_batch, op=dist.ReduceOp.SUM)

            dist.all_reduce(rewards_sum, op=dist.ReduceOp.SUM)
            dist.all_reduce(rewards_token_count, op=dist.ReduceOp.SUM)
            average_rewards = rewards_sum / rewards_token_count

            dist.all_reduce(task_rewards_sum, op=dist.ReduceOp.SUM)
            dist.all_reduce(task_rewards_token_count, op=dist.ReduceOp.SUM)
            dist.all_reduce(length_pen_sum, op=dist.ReduceOp.SUM)
            dist.all_reduce(length_pen_token_count, op=dist.ReduceOp.SUM)

            dist.all_reduce(sample_task_reward_batch, op=dist.ReduceOp.SUM)
            dist.all_reduce(sample_length_penalty_batch, op=dist.ReduceOp.SUM)

            average_task_rewards = task_rewards_sum / task_rewards_token_count
            average_length_penalties = length_pen_sum / length_pen_token_count

            sample_task_rewards = sample_task_reward_batch / world_info.world_size
            sample_length_penalties = sample_length_penalty_batch / world_info.world_size

            grad_norm = torch.nn.utils.clip_grad_norm_(model.parameters(), 1.0).full_tensor()  # type: ignore (is a dtensor)

            optimizer.step()
            scheduler.step()
            optimizer.zero_grad()

            training_progress.step += 1
            inner_lr = [group["lr"] for group in optimizer.param_groups][0]

            new_tokens = config.data.seq_length * config.optim.batch_size
            perf_counter.count_tokens(new_tokens)
            training_progress.total_tokens += new_tokens

            padding_proportion = (config.data.seq_length - seq_lens_batch.item() - 1) / config.data.seq_length

            metrics = {
                "Loss": loss_batch.item(),
                "pg_loss": pg_loss_batch.item(),
                "entropy_loss": entropy_loss_batch.item(),
                "step": training_progress.step,
                "rollout_step": rollout_step,
                "seq_lens": seq_lens_batch.item(),
                "inner_lr": inner_lr,
                "Perplexity": torch.exp(loss_batch).item(),
                "total_tokens": training_progress.total_tokens,
                "time": time.time(),
                "grad_norm": grad_norm.item(),
                "average_rewards": average_rewards.item(),
                "clip_ratio": clip_ratio_batch.item(),
                "padding_proportion": padding_proportion,
                "sample_reward": sample_reward_batch.item(),
                "clip_seq_lens": clip_seq_lens.item(),
                "average_task_rewards": average_task_rewards.item(),
                "average_length_penalties": average_length_penalties.item(),
                "sample_task_rewards": sample_task_rewards.item(),
                "sample_length_penalties": sample_length_penalties.item(),
            }

            log = (
                f"step: {training_progress.step}, "
                f"rollout_step: {training_progress.step // config.optim.step_per_rollout}, "
                f"loss: {loss_batch.item():.4f}, "
                f"average_rewards: {average_rewards.item():.4f}, "
                f"clip_ratio: {clip_ratio_batch.item():.4f}, "
                f"average_task_rewards: {average_task_rewards.item():.4f}, "
                f"average_length_penalties: {average_length_penalties.item():.4f}"
            )

            del loss_batch, average_rewards, grad_norm, pg_loss_batch, entropy_loss_batch

            tokens_per_second = perf_counter.get_tokens_per_second()
            if tokens_per_second is not None:
                tokens_per_second_per_gpu = tokens_per_second / world_info.world_size
                metrics["tokens_per_second"] = tokens_per_second
                metrics["tokens_per_second_per_gpu"] = tokens_per_second_per_gpu

                metrics["mfu"] = perf_counter.get_mfu()

                log += f", tokens_per_second: {tokens_per_second:.2f}, tokens_per_second_per_gpu: {tokens_per_second_per_gpu:.2f}, mfu: {metrics['mfu']:.2f}"

            if world_info.rank == 0 and config.wandb:
                wandb.log(metrics)

            logger.info(log)

            # Lets do this first so that clients can start downloading as soon as possible
            if config.ckpt.rollout_path is not None and training_progress.step % config.optim.step_per_rollout == 0:
                rollout_step = training_progress.step // config.optim.step_per_rollout
                path = Path(config.ckpt.rollout_path) / f"step_{rollout_step}"
                previous_ckpt_rollout.append(path)
                safetensor_path = save_ckpt_for_rollout(model, path)
                if world_info.rank == 0:
                    logger.info(f"Broadcasting {safetensor_path}")
                    shardcast.broadcast(safetensor_path)  # TODO: Is this blocking?

                if len(previous_ckpt_rollout) > config.max_async_level:
                    path_to_delete = previous_ckpt_rollout.pop(0)
                    if path_to_delete.exists():
                        logger.info(f"Removing past rollout ckpt at {path_to_delete}")
                        shutil.rmtree(path_to_delete, ignore_errors=True)

            if config.train.memory_profile and (training_progress.step == 2) and world_info.rank == 0:
                logger.info("Dumping memory snapshot.")
                pickle_path: str = config.train.memory_profile
                if not pickle_path.endswith(".pickle"):
                    pickle_path += ".pickle"
                torch.cuda.memory._dump_snapshot(pickle_path)
                torch.cuda.memory._record_memory_history(enabled=False)

            if config.ckpt.interval is not None and training_progress.step % config.ckpt.interval == 0:
                logger.info(
                    f"Saving checkpoint at step {training_progress.step}, rollout_step {training_progress.step // config.optim.step_per_rollout}"
                )
                save_checkpoint_fsdp_state(model, [optimizer], training_progress, scheduler, config.ckpt.path)

        time_rollout_step = time.time() - time_start
        logger.info(f"Finished rollout {rollout_step} step {training_progress.step}")
        if world_info.rank == 0 and config.wandb:
            new_metrics = {"rollout_step": rollout_step, "step": training_progress.step, "time_rollout_step": time_rollout_step}
            if config.on_policy_log_prob:
                new_metrics["time_logprob"] = time_logprob
                new_metrics["time_data_loading"] = total_time_data_loading

            wandb.log(new_metrics)

        if training_progress.step >= config.optim.total_steps:
            break

    if prefetcher is not None:
        prefetcher.shutdown()

    logger.info("Training finished, exiting ...")
    logger.info(f"Max memory: {torch.cuda.max_memory_allocated() / 1024**3:.2f} GB")


if __name__ == "__main__":
    train(Config(**parse_argv()))<|MERGE_RESOLUTION|>--- conflicted
+++ resolved
@@ -310,14 +310,6 @@
                 position_ids = batch["position_ids"]
                 loss_mask = batch["loss_mask"]
 
-<<<<<<< HEAD
-                assert len(input_ids.shape) == 2 and len(position_ids.shape) == 2, f"input_ids shape: {input_ids.shape}, position_ids shape: {position_ids.shape}"
-                assert input_ids.shape == position_ids.shape, f"input_ids shape: {input_ids.shape}, position_ids shape: {position_ids.shape}"
-
-                rewards = batch["rewards"][loss_mask.bool()]
-                rewards_sum += rewards.sum()
-                rewards_token_count += rewards.numel()
-=======
                 rewards_this = batch["rewards"][loss_mask.bool()]
                 rewards_sum += rewards_this.sum()
                 rewards_token_count += rewards_this.numel()
@@ -337,7 +329,6 @@
                 sample_length_penalty_batch += (
                     batch["length_penalties"][:, 0].sum() / batch["length_penalties"].shape[0] / gradient_accumulation_steps
                 )
->>>>>>> 3b094c88
 
                 seq_lens_batch += batch["seq_lens"].float().mean() / gradient_accumulation_steps
                 clip_seq_lens += ((batch["seq_lens"] >= config.data.seq_length).sum() / batch["seq_lens"].shape[0]) / gradient_accumulation_steps
