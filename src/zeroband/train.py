--- conflicted
+++ resolved
@@ -127,15 +127,8 @@
     return batch_size // micro_bs
 
 
-<<<<<<< HEAD
-def apply_fsdp(model: ModelType) -> ModelType:
-    model = model.to("cuda")
-    mixed_precision = MixedPrecision(param_dtype=torch.bfloat16, reduce_dtype=torch.float32, buffer_dtype=torch.float32)
-=======
 def apply_fsdp(model: ModelType, reshard_after_forward: bool):
     mp_policy = MixedPrecisionPolicy(param_dtype=torch.bfloat16, reduce_dtype=torch.float32)
->>>>>>> 5c0778cb
-
     model = FSDP(model, mixed_precision=mixed_precision)
 
     return model
@@ -314,9 +307,8 @@
                 length_pen_sum += len_pen_this.sum()
                 length_pen_token_count += len_pen_this.numel()
 
-<<<<<<< HEAD
                 sample_task_reward_batch += batch["task_rewards"][:, 0].sum() / batch["task_rewards"].shape[0] / gradient_accumulation_steps
-=======
+                
                 # Loss
                 pg_loss, clip_ratio = grpo_loss(
                     logits,
@@ -329,7 +321,6 @@
                     config.masked_mean_axis,
                 )
                 entropy = entropy_loss(logits, loss_mask, config.temperature, config.masked_mean_axis)
->>>>>>> 5c0778cb
 
                 sample_length_penalty_batch += (
                     batch["length_penalties"][:, 0].sum() / batch["length_penalties"].shape[0] / gradient_accumulation_steps
@@ -444,20 +435,17 @@
                 "sample_length_penalties": sample_length_penalties.item(),
             }
 
-<<<<<<< HEAD
             log = (
                 f"step: {training_progress.step}, "
                 f"rollout_step: {training_progress.step // config.optim.step_per_rollout}, "
                 f"loss: {loss_batch.item():.4f}, "
+                f"clip_ratio: {clip_ratio_batch.item():.4f}, "
                 f"average_rewards: {average_rewards.item():.4f}, "
                 f"average_task_rewards: {average_task_rewards.item():.4f}, "
                 f"average_length_penalties: {average_length_penalties.item():.4f}"
             )
-=======
-            log = f"step: {training_progress.step}, rollout_step: {training_progress.step // config.optim.step_per_rollout}, loss: {loss_batch.item():.4f}, average_rewards: {average_rewards.item():.4f}, clip_ratio: {clip_ratio_batch.item():.4f}"
-
+            
             del loss_batch, average_rewards, grad_norm, pg_loss_batch, entropy_loss_batch
->>>>>>> 5c0778cb
 
             tokens_per_second = perf_counter.get_tokens_per_second()
             if tokens_per_second is not None:
