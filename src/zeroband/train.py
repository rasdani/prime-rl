import os
from pathlib import Path
import time
from typing import TYPE_CHECKING, Literal

import torch
import torch.distributed as dist
from torch.distributed._composable.fsdp import fully_shard, MixedPrecisionPolicy  # type: ignore
import wandb


from zeroband.models import ModelName, ModelType, get_model_and_tokenizer
from zeroband.training.checkpoint import TrainingProgress, load_checkpoint_fsdp_state, save_checkpoint_fsdp_state, save_ckpt_for_rollout
from zeroband.training.data import DataConfig, get_dataloader
from zeroband.training.loss import grpo_loss
from zeroband.training.lr_scheduler import get_scheduler
from zeroband.training.utils import PerfCounter, apply_ac_ckpt

from zeroband.logger import get_logger

from pydantic_config import BaseConfig, parse_argv
from jaxtyping import Float, Int

from zeroband.training.world_info import WorldInfo, get_world_info

from liger_kernel.transformers import apply_liger_kernel_to_qwen2
from zeroband.liger_qwen import apply_fused_linear_grpo


class AdamConfig(BaseConfig):
    type: Literal["adam"] = "adam"
    lr: float = 4e-4
    weight_decay: float = 0.1
    betas1: float = 0.9
    betas2: float = 0.95


class OptimConfig(BaseConfig):
    optim: AdamConfig = AdamConfig()
    sched_type: Literal["cosine", "linear", "wsd-sqrt"] = "cosine"
    warmup_steps: int = 1000
    stable_steps: int = 80_000
    total_steps: int = 88_000
    batch_size: int = 512

    step_per_rollout: int = 1


class TrainConfig(BaseConfig):
    micro_bs: int = 1
    ac_ckpt: bool | int = False
    reshard_after_forward: bool = True  # old shard grad op True mean full shard
    torch_compile: bool = True
    liger_qwen: bool = False
    liger_grpo: bool = False


class CkptConfig(BaseConfig):
    path: str | None = None
    interval: int | None = None
    resume: str | None = None

    rollout_path: str | None = None  # if rollout path is set we saved at each step


class Config(BaseConfig):
    name_model: ModelName = "150M"

    ckpt: CkptConfig = CkptConfig()

    project: str = "prime_simple"
    wandb: bool = True

    data: DataConfig = DataConfig()
    optim: OptimConfig = OptimConfig()
    train: TrainConfig

    gpus_ids: list[int] | None = None

<<<<<<< HEAD
    @model_validator(mode="after")
    def check_batch_size(self):
        if self.data.batch_size is None:
            self.data.batch_size = self.optim.batch_size
        assert self.optim.batch_size == self.data.batch_size, (
            "The batch size in the config must be the same as the batch size in the data config."
        )
        return self
    
    @model_validator(mode="after")
    def check_liger(self):
        if self.train.liger_qwen:
            assert "Qwen" in self.name_model, "train.liger_qwen can only be applied to Qwen2 models."
        return self

=======
>>>>>>> 9e76daab

def get_gradient_accumulation_steps(batch_size: int, micro_bs: int, data_workers: int, world_info: WorldInfo) -> int:
    assert batch_size % world_info.world_size == 0
    batch_size = batch_size // world_info.world_size

    print(f"batch_size: {batch_size}, micro_bs: {micro_bs}, data_workers: {data_workers}")
    assert batch_size % micro_bs == 0, f"The micro batch size ({micro_bs}) must divide the number of samples on each GPU ({batch_size})"

    assert batch_size % data_workers == 0, (
        f"The batch size ({batch_size}) must be divisible by the number of data workers ({data_workers})."
    )

    return batch_size // micro_bs


def apply_fsdp(model: ModelType, reshard_after_forward: bool):
    mp_policy = MixedPrecisionPolicy(param_dtype=torch.bfloat16, reduce_dtype=None)

    for layer_id, transformer_block in enumerate(model.model.layers):
        if reshard_after_forward:
            reshard_after_forward = layer_id < len(model.model.layers) - 1
        else:
            reshard_after_forward = False
        fully_shard(transformer_block, mp_policy=mp_policy, reshard_after_forward=reshard_after_forward)
    fully_shard(model, mp_policy=mp_policy, reshard_after_forward=reshard_after_forward)


def get_device_placement(gpus_ids: list[int] | None, world_info: WorldInfo) -> int:
    """handle using a subset of GPUs. Should work like the CUDA_VISIBLE_DEVICES env var.
    The reason we use this is because in the rl launcher, torch is initialized before the env var is set, so we cannot use the CUDA_VISIBLE_DEVICES env var.
    """
    if gpus_ids is None:
        return world_info.local_rank

    if world_info.local_rank >= len(gpus_ids):
        raise ValueError(f"Local rank {world_info.local_rank} is greater than the number of available GPUs ({len(gpus_ids)})")

    return gpus_ids[world_info.local_rank]


def train(config: Config):
    logger = get_logger()
    world_info = get_world_info()

    logger.info(f"start training on {world_info.world_size}")

    # Allow eager fallback during production so that that the training runs dont die
    # However, in development, we want to know that we broke torch compile
    torch._dynamo.config.suppress_errors = "ZERO_BAND_DEV" not in os.environ  # type: ignore
    torch.set_float32_matmul_precision("high")
    torch.manual_seed(42)

    torch.cuda.set_device(get_device_placement(config.gpus_ids, world_info))

    # batch_size is the total batch size for all GPUs

    gradient_accumulation_steps = get_gradient_accumulation_steps(
        config.optim.batch_size, config.train.micro_bs, config.data.num_workers, world_info
    )

    model, tokenizer = get_model_and_tokenizer(config.name_model)

    train_dataloader = get_dataloader(
        tokenizer=tokenizer,
        micro_batch_size=config.train.micro_bs,
        batch_size=config.optim.batch_size * config.optim.step_per_rollout,
        data_config=config.data,
    )

    train_dataloader_iterator = iter(train_dataloader)

    if config.train.ac_ckpt:
        num = 1 if isinstance(config.train.ac_ckpt, bool) else config.train.ac_ckpt
        apply_ac_ckpt(model, num)

    apply_fsdp(model, config.train.reshard_after_forward)

    optimizer = torch.optim.AdamW(params=model.parameters(),lr=config.optim.optim.lr,weight_decay=config.optim.optim.weight_decay,betas=(config.optim.optim.betas1, config.optim.optim.betas2))  # fmt: skip

    scheduler = get_scheduler(sched_type=config.optim.sched_type,optimizer=optimizer,num_warmup_steps=config.optim.warmup_steps,num_stable_steps=config.optim.stable_steps,num_training_steps=config.optim.total_steps)  # fmt: skip

    training_progress = TrainingProgress(total_tokens=0, step=0)

    if world_info.rank == 0 and config.wandb:
        wandb.init(project=config.project, config=config.model_dump())

    if config.train.liger_qwen:
        apply_liger_kernel_to_qwen2(
            rope=True,
            rms_norm=True,
            swiglu=True,
            model=model,
        )
    if config.train.liger_grpo:
        apply_fused_linear_grpo(model)

    if config.train.torch_compile:
        model = torch.compile(model) if not TYPE_CHECKING else model

    if config.ckpt.resume:
        load_checkpoint_fsdp_state(model, [optimizer], training_progress, train_dataloader, scheduler, config.ckpt.resume)

    perf_counter = PerfCounter(window_size=10, model=model, seq_len=config.data.seq_length)

    while True:
        loss_batch = 0
        average_rewards = 0

        for grad_acc_step in range(gradient_accumulation_steps):
            is_accumulating = grad_acc_step < gradient_accumulation_steps - 1
            model.set_requires_gradient_sync(not is_accumulating)  # no sync if we are accumulating gradients

            # Load args
            batch = next(train_dataloader_iterator)
            input_ids: Int[torch.Tensor, "batch seq"] = batch["input_ids"].to("cuda")
            cpu_advantages: Float[torch.Tensor, "batch seq"] = batch["advantages"]
            average_rewards += batch["rewards"].mean() / gradient_accumulation_steps
            loss_mask: Int[torch.Tensor, "batch seq"] = batch["loss_mask"].to("cuda")

            del batch

            # Gather args for grpo loss
            advantages: Float[torch.Tensor, "batch seq"] = cpu_advantages.to("cuda")
            policy_logprobs: Float[torch.Tensor, "batch seq vocab"] = model(input_ids=input_ids).logits.contiguous()
            del input_ids
            ref_logprobs: Float[torch.Tensor, "batch seq vocab"] = torch.ones_like(policy_logprobs)

            # loss
            loss = grpo_loss(policy_logprobs, ref_logprobs, advantages, loss_mask) / gradient_accumulation_steps
            del cpu_advantages, advantages, policy_logprobs, ref_logprobs, loss_mask

            # backward
            loss.backward()
            loss_batch += loss.detach().clone()
            del loss

        dist.all_reduce(tensor=loss_batch, op=dist.ReduceOp.AVG)
        average_rewards = average_rewards / world_info.world_size
        dist.all_reduce(tensor=average_rewards, op=dist.ReduceOp.SUM)  # need to use gloo here so not AVG

        grad_norm = torch.nn.utils.clip_grad_norm_(model.parameters(), 1.0).full_tensor()  # type: ignore (is a dtensor)

        optimizer.step()
        scheduler.step()

        optimizer.zero_grad()

        # logging
        training_progress.step += 1
        inner_lr = [group["lr"] for group in optimizer.param_groups][0]

        # syncing loss across all data parallel rank within a nodes
        new_tokens = config.data.seq_length * config.optim.batch_size
        perf_counter.count_tokens(new_tokens)
        training_progress.total_tokens += new_tokens

        metrics = {"Loss": loss_batch.item(), "step": training_progress.step, "inner_lr": inner_lr, "Perplexity": torch.exp(loss_batch).item(), "total_tokens": training_progress.total_tokens, "time": time.time(), "grad_norm": grad_norm.item(), "average_rewards": average_rewards.item()}  # fmt: skip

        log = f"step: {training_progress.step}, loss: {loss_batch.item():.4f}, average_rewards: {average_rewards.item():.4f}"

        tokens_per_second = perf_counter.get_tokens_per_second()
        if tokens_per_second is not None:
            metrics["tokens_per_second"] = tokens_per_second
            metrics["mfu"] = perf_counter.get_mfu()
            log += f", tokens_per_second: {tokens_per_second:.2f}, mfu: {metrics['mfu']:.2f}"

        if world_info.rank == 0 and config.wandb:
            wandb.log(metrics)

        logger.info(log)

        if config.ckpt.interval is not None and training_progress.step % config.ckpt.interval == 0:
            save_checkpoint_fsdp_state(model, [optimizer], training_progress, train_dataloader, scheduler, config.ckpt.path)

        if config.ckpt.rollout_path is not None and training_progress.step % config.optim.step_per_rollout == 0:
            step_per_rollout = training_progress.step // config.optim.step_per_rollout
            path = Path(config.ckpt.rollout_path) / f"step_{step_per_rollout}"
            save_ckpt_for_rollout(model, path)

        if training_progress.step >= config.optim.total_steps:
            break

    logger.info("Training finished, exiting ...")
    logger.info(f"Max memory: {torch.cuda.max_memory_allocated() / 1024**3:.2f} GB")


if __name__ == "__main__":
    train(Config(**parse_argv()))<|MERGE_RESOLUTION|>--- conflicted
+++ resolved
@@ -77,7 +77,6 @@
 
     gpus_ids: list[int] | None = None
 
-<<<<<<< HEAD
     @model_validator(mode="after")
     def check_batch_size(self):
         if self.data.batch_size is None:
@@ -93,8 +92,6 @@
             assert "Qwen" in self.name_model, "train.liger_qwen can only be applied to Qwen2 models."
         return self
 
-=======
->>>>>>> 9e76daab
 
 def get_gradient_accumulation_steps(batch_size: int, micro_bs: int, data_workers: int, world_info: WorldInfo) -> int:
     assert batch_size % world_info.world_size == 0
@@ -213,16 +210,15 @@
             cpu_advantages: Float[torch.Tensor, "batch seq"] = batch["advantages"]
             average_rewards += batch["rewards"].mean() / gradient_accumulation_steps
             loss_mask: Int[torch.Tensor, "batch seq"] = batch["loss_mask"].to("cuda")
-
             del batch
 
             # Gather args for grpo loss
-            advantages: Float[torch.Tensor, "batch seq"] = cpu_advantages.to("cuda")
             policy_logprobs: Float[torch.Tensor, "batch seq vocab"] = model(input_ids=input_ids).logits.contiguous()
             del input_ids
             ref_logprobs: Float[torch.Tensor, "batch seq vocab"] = torch.ones_like(policy_logprobs)
 
             # loss
+            advantages: Float[torch.Tensor, "batch seq"] = cpu_advantages.to("cuda")
             loss = grpo_loss(policy_logprobs, ref_logprobs, advantages, loss_mask) / gradient_accumulation_steps
             del cpu_advantages, advantages, policy_logprobs, ref_logprobs, loss_mask
 
