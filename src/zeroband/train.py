import os
from pathlib import Path
import shutil
import time
from typing import TYPE_CHECKING, Literal

import torch
import torch.distributed as dist
from torch.distributed.device_mesh import DeviceMesh, init_device_mesh
from torch.distributed._composable.fsdp import fully_shard, MixedPrecisionPolicy  # type: ignore
import wandb
import shardcast

from torch.distributed.tensor.parallel import (
    ColwiseParallel,
    parallelize_module,
    RowwiseParallel,
    # PrepareModuleInput,
    # SequenceParallel,
)
from torch.distributed.tensor.placement_types import Replicate, Shard

from zeroband.models import AttnImpl, ModelName, ModelType, get_model_and_tokenizer
from zeroband.training.checkpoint import TrainingProgress, load_checkpoint_fsdp_state, save_checkpoint_fsdp_state, save_ckpt_for_rollout
from zeroband.training.data import DataConfig, get_dataloader
from zeroband.training.loss import grpo_loss, selective_log_softmax, entropy_loss
from zeroband.training.lr_scheduler import get_scheduler
from zeroband.training.utils import PerfCounter, apply_ac_ckpt, clip_grad_norm_

from zeroband.logger import get_logger

from pydantic_config import BaseConfig, parse_argv
from jaxtyping import Float

from zeroband.training.world_info import WorldInfo, get_world_info

from pydantic import model_validator

from torch._guards import log as torch_log
import logging


class AdamConfig(BaseConfig):
    type: Literal["adam"] = "adam"
    lr: float = 4e-4
    weight_decay: float = 0.01
    betas1: float = 0.9
    betas2: float = 0.99


class OptimConfig(BaseConfig):
    optim: AdamConfig = AdamConfig()
    sched_type: Literal["cosine", "linear", "wsd-sqrt"] = "cosine"
    warmup_steps: int = 1000
    stable_steps: int = 80_000
    total_steps: int = 88_000
    batch_size: int = 512

    step_per_rollout: int = 1


class TrainConfig(BaseConfig):
    micro_bs: int = 1
    ac_ckpt: bool | int = False
    reshard_after_forward: bool = True  # old shard grad op True mean full shard
    memory_profile: str | None = None
    torch_compile: bool = True
    liger_qwen: bool = False

    attn_impl: AttnImpl = "flex_attention"

    dp: int = -1 # World size by default, otherwise specifiy with tp
    tp: int = 1
    more_tp: bool = False # Also TP shard the embedding and lm_head


class CkptConfig(BaseConfig):
    path: str | None = None
    interval: int | None = None
    resume: str | None = None

    rollout_path: str | None = None  # if rollout path is set we saved at each step

    @model_validator(mode="after")
    def check_path_and_interval(self):
        if (self.path is None) != (self.interval is None):
            raise ValueError("path and interval must be either both None or both not None")
        return self


class Config(BaseConfig):
    name_model: ModelName = "150M"

    ckpt: CkptConfig = CkptConfig()

    project: str = "prime_simple"
    wandb: bool = True

    data: DataConfig = DataConfig()
    optim: OptimConfig = OptimConfig()
    train: TrainConfig

    gpus_ids: list[int] | None = None

    temperature: float = 0.6  # todo remove this and add this to the data
    grpo_epsilon: float = 0.2
    entropy_loss_coeff: float = 0.001

    on_policy_log_prob: bool = False
    max_async_level: int = 2  # the amount of rollout checkpoints to keep

    @model_validator(mode="after")
    def check_liger(self):
        if self.train.liger_qwen:
            assert "Qwen" in self.name_model, "train.liger_qwen can only be applied to Qwen2 models."
        return self

    @model_validator(mode="after")
    def check_ckpt_interval(self):
        if self.ckpt.interval is not None:
            assert self.ckpt.interval % self.optim.step_per_rollout == 0, "ckpt.interval must be divisible by train.step_per_rollout"
        return self


def get_gradient_accumulation_steps(batch_size: int, micro_bs: int, data_workers: int, world_info: WorldInfo) -> int:
    assert batch_size % world_info.world_size == 0
    batch_size = batch_size // world_info.world_size

    assert batch_size % micro_bs == 0, str(
        f"The micro batch size ({micro_bs}) must divide the number of samples on each GPU ({batch_size})"
    )

    assert batch_size % data_workers == 0, str(
        f"The batch size ({batch_size}) must be divisible by the number of data workers ({data_workers})."
    )

    return batch_size // micro_bs


def apply_tp(model: ModelType, config: TrainConfig, device_mesh: DeviceMesh):
    # Qwen2 only, no sequence parallel

    if config.more_tp:
        parallelize_module(
            model.model,
            device_mesh,
            {
                "embed_tokens": RowwiseParallel(
                    input_layouts=Replicate(),
                    use_local_output=True,
                ),
            }
        )

        parallelize_module(
            model,
            device_mesh,
            {
                "lm_head": ColwiseParallel(
                    output_layouts=Replicate(),
                    use_local_output=True,
                ),
            },
        )

    parallelize_module(
        model.model,
        device_mesh,
        {
            'layers.*.self_attn.q_proj':   ColwiseParallel(input_layouts=Replicate(), output_layouts=Shard(dim=-1), use_local_output=True),
            'layers.*.self_attn.k_proj':   ColwiseParallel(input_layouts=Replicate(), output_layouts=Shard(dim=-1), use_local_output=True),
            'layers.*.self_attn.v_proj':   ColwiseParallel(input_layouts=Replicate(), output_layouts=Shard(dim=-1), use_local_output=True),
            'layers.*.self_attn.o_proj':   RowwiseParallel(input_layouts=Shard(dim=-1), output_layouts=Replicate(), use_local_output=True),
            'layers.*.mlp.gate_proj':      ColwiseParallel(input_layouts=Replicate(), output_layouts=Shard(dim=-1), use_local_output=True),
            'layers.*.mlp.up_proj':        ColwiseParallel(input_layouts=Replicate(), output_layouts=Shard(dim=-1), use_local_output=True),
            'layers.*.mlp.down_proj':      RowwiseParallel(input_layouts=Shard(dim=-1), output_layouts=Replicate(), use_local_output=True),
        }
    )


def apply_fsdp(model: ModelType, reshard_after_forward: bool, device_mesh: DeviceMesh | None):
    mp_policy = MixedPrecisionPolicy(param_dtype=torch.bfloat16, reduce_dtype=None)

    for layer_id, transformer_block in enumerate(model.model.layers):
        if reshard_after_forward:
            layer_reshard_after_forward = layer_id < len(model.model.layers) - 1
        else:
            layer_reshard_after_forward = False
        fully_shard(transformer_block, mp_policy=mp_policy, reshard_after_forward=layer_reshard_after_forward, mesh=device_mesh)
    fully_shard(model.get_input_embeddings(), mp_policy=mp_policy, reshard_after_forward=reshard_after_forward, mesh=device_mesh)
    fully_shard(model.get_output_embeddings(), mp_policy=mp_policy, reshard_after_forward=False, mesh=device_mesh)
    fully_shard(model, mp_policy=mp_policy, reshard_after_forward=reshard_after_forward, mesh=device_mesh)


def get_device_placement(gpus_ids: list[int] | None, world_info: WorldInfo) -> int:
    """handle using a subset of GPUs. Should work like the CUDA_VISIBLE_DEVICES env var.
    The reason we use this is because in the rl launcher, torch is initialized before the env var is set, so we cannot use the CUDA_VISIBLE_DEVICES env var.
    """
    if gpus_ids is None:
        return world_info.local_rank

    if world_info.local_rank >= len(gpus_ids):
        raise ValueError(f"Local rank {world_info.local_rank} is greater than the number of available GPUs ({len(gpus_ids)})")

    return gpus_ids[world_info.local_rank]


def train(config: Config):
    if "ZERO_BAND_DEV" not in os.environ:
        torch._logging.set_logs(dynamo=logging.CRITICAL)  # type: ignore (silence flex attn error)
        torch_log.setLevel(logging.CRITICAL)  #
        logging.getLogger("transformers.modeling_utils").setLevel(logging.CRITICAL) # Silence dtype and device warnings

    logger = get_logger()
    world_info = get_world_info()

    # Allow eager fallback during production so that that the training runs dont die
    # However, in development, we want to know that we broke torch compile
    torch._dynamo.config.suppress_errors = "ZERO_BAND_DEV" not in os.environ  # type: ignore
    torch.set_float32_matmul_precision("high")
    torch.manual_seed(42)

    torch.cuda.set_device(get_device_placement(config.gpus_ids, world_info))

    # batch_size is the total batch size for all GPUs

    gradient_accumulation_steps = get_gradient_accumulation_steps(
        config.optim.batch_size, config.train.micro_bs, config.data.num_workers, world_info
    )

    if config.ckpt.rollout_path is not None and world_info.rank == 0:
        origin_data_dir = os.environ.get("SHARDCAST_OUTPUT_DIR", "./origin_data")
        shardcast.initialize(origin_data_dir, max_distribution_folders=config.max_async_level)

    model, tokenizer = get_model_and_tokenizer(config.name_model, config.train.attn_impl)

    if config.train.liger_qwen:
        from liger_kernel.transformers import apply_liger_kernel_to_qwen2
        apply_liger_kernel_to_qwen2(
            rope=True,
            cross_entropy=False,
            fused_linear_cross_entropy=False,
            rms_norm=True,
            swiglu=True,
            model=model,
        )

    if config.train.dp == -1:
        assert world_info.world_size % config.train.tp == 0, "world size must be divisible by tp"
        config.train.dp = world_info.world_size // config.train.tp

    assert config.train.dp * config.train.tp == world_info.world_size, \
        f"world size {world_info.world_size} must be equal to dp * tp, but got: dp={config.train.dp}, tp={config.train.tp}."

    world_mesh: DeviceMesh = init_device_mesh("cuda", mesh_shape=(config.train.dp, config.train.tp), mesh_dim_names=("fsdp", "tp"))
    logger.info(f"World device mesh: {world_mesh}")

    tp_mesh = world_mesh["tp"]
    tp_rank = tp_mesh.get_local_rank() if config.train.tp > 1 else 0  # type: ignore
    logger.info(f"tp_rank: {tp_rank}, tp_mesh: {tp_mesh}")
    if config.train.tp > 1:
        apply_tp(model, config.train, device_mesh=world_mesh["tp"])

    if config.train.ac_ckpt:
        num = 1 if isinstance(config.train.ac_ckpt, bool) else config.train.ac_ckpt
        apply_ac_ckpt(model, num)

    dp_mesh = world_mesh["fsdp"]
    dp_rank = dp_mesh.get_local_rank() if config.train.dp > 1 else 0
    logger.info(f"dp_rank: {dp_rank}, dp_mesh: {dp_mesh}")
    apply_fsdp(model, config.train.reshard_after_forward, device_mesh=dp_mesh) # Always enabled for Mixed Precision

    optimizer = torch.optim.AdamW(params=model.parameters(),lr=config.optim.optim.lr,weight_decay=config.optim.optim.weight_decay,betas=(config.optim.optim.betas1, config.optim.optim.betas2), foreach=False)  # fmt: skip

    scheduler = get_scheduler(sched_type=config.optim.sched_type,optimizer=optimizer,num_warmup_steps=config.optim.warmup_steps,num_stable_steps=config.optim.stable_steps,num_training_steps=config.optim.total_steps)  # fmt: skip

    train_dataloader, prefetcher = get_dataloader(
        tokenizer=tokenizer,
        micro_batch_size=config.train.micro_bs,
        batch_size=config.optim.batch_size * config.optim.step_per_rollout,
        data_config=config.data,
        dp_rank=dp_rank,
        dp_world_size=config.train.dp,
    )
    train_dataloader_iterator = iter(train_dataloader)

    training_progress = TrainingProgress(total_tokens=0, step=0)

    if world_info.rank == 0 and config.wandb:
        wandb.init(project=config.project, config=config.model_dump())

    if config.train.torch_compile:
        model = torch.compile(model) if not TYPE_CHECKING else model
        pass

    if config.ckpt.resume:
        load_checkpoint_fsdp_state(model, [optimizer], training_progress, scheduler, config.ckpt.resume)

    if training_progress.step % config.optim.step_per_rollout != 0:
        logger.warning(
            f"Resuming training from step {training_progress.step} seems invalid, as it should be multiple of train.step_per_rollout ({config.optim.step_per_rollout})"
            f"training will continue as if it was from step {training_progress.step - training_progress.step % config.optim.step_per_rollout}"
        )

    train_dataloader, prefetcher = get_dataloader(
        tokenizer=tokenizer,
        micro_batch_size=config.train.micro_bs,
        batch_size=config.optim.batch_size * config.optim.step_per_rollout,
        data_config=config.data,
        step_count_init=training_progress.step // config.optim.step_per_rollout,
    )
    train_dataloader_iterator = iter(train_dataloader)

    perf_counter = PerfCounter(window_size=10, model=model, seq_len=config.data.seq_length, tp_world_size=config.train.tp)

    previous_ckpt_rollout = []

    while True:
        time_start = time.time()

        # here we want to pre-compute the logprobs with the model before update
        with torch.no_grad():
            if config.on_policy_log_prob:
                data = []

                for rollout_step in range(config.optim.step_per_rollout):
                    for grad_acc_step in range(gradient_accumulation_steps):
                        batch = next(train_dataloader_iterator)
                        input_ids = batch["input_ids"].to("cuda")

                        logits: Float[torch.Tensor, "batch seq vocab"] = model(input_ids=input_ids).logits.contiguous()

                        input_ids = input_ids[:, 1:]
                        logits = logits[:, :-1, :] / config.temperature

                        per_token_logps = selective_log_softmax(logits, input_ids)
                        batch["logprobs"] = per_token_logps.to("cpu")

                        del input_ids, logits, per_token_logps
                        data.append(batch)

                logprobs_aware_iterator = iter(data)
            else:
                logprobs_aware_iterator = train_dataloader_iterator

        for rollout_step in range(config.optim.step_per_rollout):
            loss_batch = 0
            pg_loss_batch = 0
            entropy_loss_batch = 0
            clip_ratio_batch = 0
<<<<<<< HEAD
            seq_lens_batch = torch.tensor(0.0, device="cuda") # On GPU for allreduce sum
            sample_reward_batch = torch.tensor(0.0, device="cuda")
            rewards_sum = torch.tensor(0.0, device="cuda")
            rewards_token_count = torch.tensor(0.0, device="cuda")
=======
            seq_lens_batch = 0
            clip_seq_lens = 0
            sample_reward_batch = 0

            rewards_sum = torch.tensor(0.0)
            rewards_token_count = torch.tensor(0.0)
>>>>>>> 720fffb8

            if config.train.memory_profile and world_info.rank == 0:
                torch.cuda.memory._record_memory_history()

            for _grad_acc_step in range(gradient_accumulation_steps):
                # Load args
                batch = next(logprobs_aware_iterator)
                input_ids = batch["input_ids"].to("cuda")
                loss_mask = batch["loss_mask"]

                rewards = batch["rewards"][loss_mask.bool()]
                rewards_sum += rewards.sum().to("cuda")

                rewards_token_count += rewards.numel()
                seq_lens_batch += batch["seq_lens"].float().mean() / gradient_accumulation_steps
                clip_seq_lens += (
                    (batch["seq_lens"] >= config.data.seq_length).sum() / batch["seq_lens"].shape[0] / gradient_accumulation_steps
                )

                # Forward
                logits: Float[torch.Tensor, "batch seq vocab"] = model(input_ids=input_ids).logits.contiguous()

                # Gather args for grpo loss
                advantages = batch["advantages"].to("cuda")
                loss_mask = loss_mask.to("cuda")
                original_logprobs = batch["logprobs"].to("cuda")
                if not config.on_policy_log_prob:
                    original_logprobs = original_logprobs[:, 1:]

                # Loss
                pg_loss, clip_ratio = grpo_loss(
                    logits, input_ids, advantages, original_logprobs, loss_mask, config.temperature, config.grpo_epsilon
                )
                entropy = entropy_loss(logits, loss_mask, config.temperature)

                loss = pg_loss - config.entropy_loss_coeff * entropy
                loss = loss / gradient_accumulation_steps
                clip_ratio = clip_ratio / gradient_accumulation_steps

                sample_reward_batch += batch["rewards"][:, 0].sum() / batch["rewards"].shape[0] / gradient_accumulation_steps

                del batch, input_ids, logits, advantages, loss_mask, original_logprobs

                # Backward
                loss.backward()
                loss_batch += loss.detach().clone()
                pg_loss_batch += (pg_loss / gradient_accumulation_steps).detach().clone()
                entropy_loss_batch += (entropy / gradient_accumulation_steps).detach().clone()
                clip_ratio_batch += clip_ratio.detach().clone()
                del loss, clip_ratio, pg_loss, entropy

<<<<<<< HEAD
            dp_group = dp_mesh.get_group("fsdp") if config.train.dp > 1 else None
            if dp_group is not None:
                dist.all_reduce(tensor=loss_batch, op=dist.ReduceOp.AVG, group=dp_group)
                dist.all_reduce(tensor=pg_loss_batch, op=dist.ReduceOp.AVG, group=dp_group)
                dist.all_reduce(tensor=entropy_loss_batch, op=dist.ReduceOp.AVG, group=dp_group)
                dist.all_reduce(tensor=clip_ratio_batch, op=dist.ReduceOp.AVG, group=dp_group)

                dist.all_reduce(tensor=seq_lens_batch, op=dist.ReduceOp.SUM, group=dp_group)
                dist.all_reduce(tensor=sample_reward_batch, op=dist.ReduceOp.SUM, group=dp_group)
                dist.all_reduce(tensor=rewards_sum, op=dist.ReduceOp.SUM, group=dp_group)
                dist.all_reduce(tensor=rewards_token_count, op=dist.ReduceOp.SUM, group=dp_group)
            seq_lens_batch = seq_lens_batch / config.train.dp
            sample_reward_batch = sample_reward_batch / config.train.dp
=======
            dist.all_reduce(tensor=loss_batch, op=dist.ReduceOp.AVG)
            dist.all_reduce(tensor=pg_loss_batch, op=dist.ReduceOp.AVG)
            dist.all_reduce(tensor=entropy_loss_batch, op=dist.ReduceOp.AVG)
            dist.all_reduce(tensor=clip_ratio_batch, op=dist.ReduceOp.AVG)

            seq_lens_batch = seq_lens_batch / world_info.world_size
            dist.all_reduce(tensor=seq_lens_batch, op=dist.ReduceOp.SUM)

            clip_seq_lens = clip_seq_lens / world_info.world_size
            dist.all_reduce(tensor=clip_seq_lens, op=dist.ReduceOp.SUM)

            sample_reward_batch = sample_reward_batch / world_info.world_size
            dist.all_reduce(tensor=sample_reward_batch, op=dist.ReduceOp.SUM)

            dist.all_reduce(rewards_sum, op=dist.ReduceOp.SUM)
            dist.all_reduce(rewards_token_count, op=dist.ReduceOp.SUM)
>>>>>>> 720fffb8
            average_rewards = rewards_sum / rewards_token_count

            grad_norm = clip_grad_norm_(model.parameters(), 1.0, dp_mesh=dp_mesh, tp_mesh=tp_mesh)

            optimizer.step()
            scheduler.step()

            optimizer.zero_grad()

            # logging
            training_progress.step += 1
            inner_lr = [group["lr"] for group in optimizer.param_groups][0]

            # syncing loss across all data parallel rank within a nodes
            new_tokens = config.data.seq_length * config.optim.batch_size
            perf_counter.count_tokens(new_tokens)
            training_progress.total_tokens += new_tokens

            padding_proportion = (config.data.seq_length - seq_lens_batch.item() - 1) / config.data.seq_length

            metrics = {
                "Loss": loss_batch.item(),
                "pg_loss": pg_loss_batch.item(),
                "entropy_loss": entropy_loss_batch.item(),
                "step": training_progress.step,
                "rollout_step": rollout_step,
                "seq_lens": seq_lens_batch.item(),
                "inner_lr": inner_lr,
                "Perplexity": torch.exp(loss_batch).item(),
                "total_tokens": training_progress.total_tokens,
                "time": time.time(),
                "grad_norm": grad_norm.item(),
                "average_rewards": average_rewards.item(),
                "clip_ratio": clip_ratio_batch.item(),
                "padding_proportion": padding_proportion,
                "sample_reward": sample_reward_batch.item(),
                "clip_seq_lens": clip_seq_lens.item(),
            }

            log = f"step: {training_progress.step}, rollout_step: {training_progress.step // config.optim.step_per_rollout}, loss: {loss_batch.item():.4f}, average_rewards: {average_rewards.item():.4f}"

            del loss_batch, average_rewards, grad_norm, pg_loss_batch, entropy_loss_batch

            tokens_per_second = perf_counter.get_tokens_per_second()
            if tokens_per_second is not None:
                metrics["tokens_per_second"] = tokens_per_second
                metrics["mfu"] = perf_counter.get_mfu()
                log += f", tokens_per_second: {tokens_per_second:.2f}, mfu: {metrics['mfu']:.2f}"

            if world_info.rank == 0 and config.wandb:
                wandb.log(metrics)

            logger.info(log)

            # Lets do this first so that clients can start downloading as soon as possible
            if config.ckpt.rollout_path is not None and training_progress.step % config.optim.step_per_rollout == 0:
                rollout_step = training_progress.step // config.optim.step_per_rollout
                path = Path(config.ckpt.rollout_path) / f"step_{rollout_step}"
                previous_ckpt_rollout.append(path)
                safetensor_path = save_ckpt_for_rollout(model, path)
                if world_info.rank == 0:
                    logger.info(f"Broadcasting {safetensor_path}")
                    shardcast.broadcast(safetensor_path)  # TODO: Is this blocking?

                if len(previous_ckpt_rollout) > config.max_async_level:
                    path_to_delete = previous_ckpt_rollout.pop(0)
                    if path_to_delete.exists():
                        logger.info(f"Removing past rollout ckpt at {path_to_delete}")
                        shutil.rmtree(path_to_delete, ignore_errors=True)

            if config.train.memory_profile and (training_progress.step == 2) and world_info.rank == 0:
                logger.info("Dumping memory snapshot.")
                pickle_path: str = config.train.memory_profile
                if not pickle_path.endswith(".pickle"):
                    pickle_path += ".pickle"
                torch.cuda.memory._dump_snapshot(pickle_path)
                torch.cuda.memory._record_memory_history(enabled=False)

            if config.ckpt.interval is not None and training_progress.step % config.ckpt.interval == 0:
                logger.info(
                    f"Saving checkpoint at step {training_progress.step}, rollout_step {training_progress.step // config.optim.step_per_rollout}"
                )
                save_checkpoint_fsdp_state(model, [optimizer], training_progress, scheduler, config.ckpt.path)

        logger.info(f"Finished rollout {rollout_step} step {training_progress.step}")
        if world_info.rank == 0 and config.wandb:
            wandb.log({"rollout_step": rollout_step, "step": training_progress.step, "time_rollout_step": time.time() - time_start})

        if training_progress.step >= config.optim.total_steps:
            break

    if prefetcher is not None:
        prefetcher.shutdown()

    logger.info("Training finished, exiting ...")
    logger.info(f"Max memory: {torch.cuda.max_memory_allocated() / 1024**3:.2f} GB")


if __name__ == "__main__":
    train(Config(**parse_argv()))<|MERGE_RESOLUTION|>--- conflicted
+++ resolved
@@ -270,37 +270,11 @@
     logger.info(f"dp_rank: {dp_rank}, dp_mesh: {dp_mesh}")
     apply_fsdp(model, config.train.reshard_after_forward, device_mesh=dp_mesh) # Always enabled for Mixed Precision
 
+    training_progress = TrainingProgress(total_tokens=0, step=0)
+
     optimizer = torch.optim.AdamW(params=model.parameters(),lr=config.optim.optim.lr,weight_decay=config.optim.optim.weight_decay,betas=(config.optim.optim.betas1, config.optim.optim.betas2), foreach=False)  # fmt: skip
 
     scheduler = get_scheduler(sched_type=config.optim.sched_type,optimizer=optimizer,num_warmup_steps=config.optim.warmup_steps,num_stable_steps=config.optim.stable_steps,num_training_steps=config.optim.total_steps)  # fmt: skip
-
-    train_dataloader, prefetcher = get_dataloader(
-        tokenizer=tokenizer,
-        micro_batch_size=config.train.micro_bs,
-        batch_size=config.optim.batch_size * config.optim.step_per_rollout,
-        data_config=config.data,
-        dp_rank=dp_rank,
-        dp_world_size=config.train.dp,
-    )
-    train_dataloader_iterator = iter(train_dataloader)
-
-    training_progress = TrainingProgress(total_tokens=0, step=0)
-
-    if world_info.rank == 0 and config.wandb:
-        wandb.init(project=config.project, config=config.model_dump())
-
-    if config.train.torch_compile:
-        model = torch.compile(model) if not TYPE_CHECKING else model
-        pass
-
-    if config.ckpt.resume:
-        load_checkpoint_fsdp_state(model, [optimizer], training_progress, scheduler, config.ckpt.resume)
-
-    if training_progress.step % config.optim.step_per_rollout != 0:
-        logger.warning(
-            f"Resuming training from step {training_progress.step} seems invalid, as it should be multiple of train.step_per_rollout ({config.optim.step_per_rollout})"
-            f"training will continue as if it was from step {training_progress.step - training_progress.step % config.optim.step_per_rollout}"
-        )
 
     train_dataloader, prefetcher = get_dataloader(
         tokenizer=tokenizer,
@@ -308,8 +282,26 @@
         batch_size=config.optim.batch_size * config.optim.step_per_rollout,
         data_config=config.data,
         step_count_init=training_progress.step // config.optim.step_per_rollout,
+        dp_rank=dp_rank,
+        dp_world_size=config.train.dp,
     )
     train_dataloader_iterator = iter(train_dataloader)
+
+    if world_info.rank == 0 and config.wandb:
+        wandb.init(project=config.project, config=config.model_dump())
+
+    if config.train.torch_compile:
+        model = torch.compile(model) if not TYPE_CHECKING else model
+        pass
+
+    if config.ckpt.resume:
+        load_checkpoint_fsdp_state(model, [optimizer], training_progress, scheduler, config.ckpt.resume)
+
+    if training_progress.step % config.optim.step_per_rollout != 0:
+        logger.warning(
+            f"Resuming training from step {training_progress.step} seems invalid, as it should be multiple of train.step_per_rollout ({config.optim.step_per_rollout})"
+            f"training will continue as if it was from step {training_progress.step - training_progress.step % config.optim.step_per_rollout}"
+        )
 
     perf_counter = PerfCounter(window_size=10, model=model, seq_len=config.data.seq_length, tp_world_size=config.train.tp)
 
@@ -348,19 +340,11 @@
             pg_loss_batch = 0
             entropy_loss_batch = 0
             clip_ratio_batch = 0
-<<<<<<< HEAD
             seq_lens_batch = torch.tensor(0.0, device="cuda") # On GPU for allreduce sum
             sample_reward_batch = torch.tensor(0.0, device="cuda")
+            clip_seq_lens = torch.tensor(0.0, device="cuda")
             rewards_sum = torch.tensor(0.0, device="cuda")
             rewards_token_count = torch.tensor(0.0, device="cuda")
-=======
-            seq_lens_batch = 0
-            clip_seq_lens = 0
-            sample_reward_batch = 0
-
-            rewards_sum = torch.tensor(0.0)
-            rewards_token_count = torch.tensor(0.0)
->>>>>>> 720fffb8
 
             if config.train.memory_profile and world_info.rank == 0:
                 torch.cuda.memory._record_memory_history()
@@ -412,7 +396,6 @@
                 clip_ratio_batch += clip_ratio.detach().clone()
                 del loss, clip_ratio, pg_loss, entropy
 
-<<<<<<< HEAD
             dp_group = dp_mesh.get_group("fsdp") if config.train.dp > 1 else None
             if dp_group is not None:
                 dist.all_reduce(tensor=loss_batch, op=dist.ReduceOp.AVG, group=dp_group)
@@ -421,29 +404,13 @@
                 dist.all_reduce(tensor=clip_ratio_batch, op=dist.ReduceOp.AVG, group=dp_group)
 
                 dist.all_reduce(tensor=seq_lens_batch, op=dist.ReduceOp.SUM, group=dp_group)
+                dist.all_reduce(tensor=clip_seq_lens, op=dist.ReduceOp.SUM, group=dp_group)
                 dist.all_reduce(tensor=sample_reward_batch, op=dist.ReduceOp.SUM, group=dp_group)
                 dist.all_reduce(tensor=rewards_sum, op=dist.ReduceOp.SUM, group=dp_group)
                 dist.all_reduce(tensor=rewards_token_count, op=dist.ReduceOp.SUM, group=dp_group)
             seq_lens_batch = seq_lens_batch / config.train.dp
+            clip_seq_lens = clip_seq_lens / config.train.dp
             sample_reward_batch = sample_reward_batch / config.train.dp
-=======
-            dist.all_reduce(tensor=loss_batch, op=dist.ReduceOp.AVG)
-            dist.all_reduce(tensor=pg_loss_batch, op=dist.ReduceOp.AVG)
-            dist.all_reduce(tensor=entropy_loss_batch, op=dist.ReduceOp.AVG)
-            dist.all_reduce(tensor=clip_ratio_batch, op=dist.ReduceOp.AVG)
-
-            seq_lens_batch = seq_lens_batch / world_info.world_size
-            dist.all_reduce(tensor=seq_lens_batch, op=dist.ReduceOp.SUM)
-
-            clip_seq_lens = clip_seq_lens / world_info.world_size
-            dist.all_reduce(tensor=clip_seq_lens, op=dist.ReduceOp.SUM)
-
-            sample_reward_batch = sample_reward_batch / world_info.world_size
-            dist.all_reduce(tensor=sample_reward_batch, op=dist.ReduceOp.SUM)
-
-            dist.all_reduce(rewards_sum, op=dist.ReduceOp.SUM)
-            dist.all_reduce(rewards_token_count, op=dist.ReduceOp.SUM)
->>>>>>> 720fffb8
             average_rewards = rewards_sum / rewards_token_count
 
             grad_norm = clip_grad_norm_(model.parameters(), 1.0, dp_mesh=dp_mesh, tp_mesh=tp_mesh)
