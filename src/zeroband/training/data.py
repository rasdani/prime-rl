--- conflicted
+++ resolved
@@ -320,13 +320,8 @@
 
 
 def get_dataloader(
-<<<<<<< HEAD
-    tokenizer, micro_batch_size: int, batch_size: int, data_config: DataConfig, dp_rank: int, dp_world_size: int
+    tokenizer, micro_batch_size: int, batch_size: int, data_config: DataConfig, step_count_init: int, dp_rank: int, dp_world_size: int
 ) -> tuple[StatefulDataLoader[BatchOutput], GCPPrefetcher | None]:
-=======
-    tokenizer, micro_batch_size: int, batch_size: int, data_config: DataConfig, step_count_init: int
-) -> tuple[DataLoader[BatchOutput], GCPPrefetcher | None]:
->>>>>>> 720fffb8
     """Get a dataloader for the training dataset"""
 
     prefetcher = None
@@ -340,11 +335,7 @@
     if data_config.fake:
         train_dataset = FakeTokenizedDataset(data_config.seq_length, len(tokenizer), dp_rank=dp_rank, dp_world_size=dp_world_size)
     else:
-<<<<<<< HEAD
-        train_dataset = ParquetDataset(Path(path), batch_size, data_config.timeout, dp_rank=dp_rank, dp_world_size=dp_world_size)
-=======
-        train_dataset = ParquetDataset(Path(path), batch_size, data_config.timeout, step_count_init)
->>>>>>> 720fffb8
+        train_dataset = ParquetDataset(Path(path), batch_size, data_config.timeout, step_count_init, dp_rank=dp_rank, dp_world_size=dp_world_size)
 
     collate_fn = PaddingColate(data_config.seq_length, tokenizer.pad_token_id)  # todo adjust padding token for qwen later
     return StatefulDataLoader(train_dataset, batch_size=micro_batch_size, num_workers=data_config.num_workers, collate_fn=collate_fn), prefetcher