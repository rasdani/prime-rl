--- conflicted
+++ resolved
@@ -309,11 +309,7 @@
         self._seq_len = seq_len * micro_batch_size
         self._pad_token_id = pad_token_id
 
-<<<<<<< HEAD
     def __iter__(self) -> Generator[dict[str, Any], Any, None]:
-        input_ids = []
-=======
-    def __call__(self, samples: list[dict[str, torch.Tensor]]) -> BatchOutput:
         required_keys = {
             "input_ids",
             "advantages",
@@ -324,11 +320,9 @@
             "loss_mask",
             "logprobs",
         }
-        if not (required_keys <= set(samples[0].keys())):
-            raise ValueError(f"Missing required keys. Found: {samples[0].keys()}, required: {required_keys}")
-
-        inputs_ids = []
->>>>>>> 3b094c88
+        
+
+        input_ids = []
         advantages = []
         rewards = []
         task_rewards = []
@@ -337,7 +331,6 @@
         loss_masks = []
         logprobs = []
         seq_lens = []
-<<<<<<< HEAD
         seq_len_sum = 0
 
         dataset_iter: Iterator[tuple[int, BatchOutput]] = enumerate(iter(self._dataset))
@@ -359,6 +352,7 @@
                 get_logger().debug(f"Sample {i} too long. seq_len: {seq_len} > {self._seq_len}. Skipping.")
                 continue
 
+            assert required_keys <= set(sample.keys()), f"Missing required keys. Found: {sample.keys()}, required: {required_keys}"
             assert len(sample["input_ids"]) == len(sample["advantages"]) == len(sample["rewards"]) == len(sample["loss_mask"]) == len(sample["logprobs"]), \
                 f"Sample {i} has different lengths: {len(sample['input_ids'])}, {len(sample['advantages'])}, {len(sample['rewards'])}, {len(sample['loss_mask'])}, {len(sample['logprobs'])}"
 
@@ -367,6 +361,9 @@
                 input_ids.append(sample["input_ids"])
                 advantages.append(sample["advantages"])
                 rewards.append(sample["rewards"])
+                task_rewards.append(sample["task_rewards"])
+                length_penalties.append(sample["length_penalties"])
+                target_lens.append(sample["target_lengths"])
                 loss_masks.append(sample["loss_mask"])
                 logprobs.append(sample["logprobs"])
                 seq_lens.append(seq_len)
@@ -382,6 +379,9 @@
                 input_ids.append(torch.full((padding_len,), fill_value=self._pad_token_id, dtype=input_dtype))
                 advantages.append(torch.zeros(padding_len, dtype=sample["advantages"].dtype))
                 rewards.append(torch.zeros(padding_len, dtype=sample["rewards"].dtype))
+                task_rewards.append(torch.zeros(padding_len, dtype=sample["task_rewards"].dtype))
+                length_penalties.append(torch.zeros(padding_len, dtype=sample["length_penalties"].dtype))
+                target_lens.append(sample["target_lengths"])
                 loss_masks.append(torch.zeros(padding_len, dtype=sample["loss_mask"].dtype))
                 logprobs.append(torch.zeros(padding_len, dtype=sample["logprobs"].dtype))
                 seq_lens.append(padding_len) # Append fake padding sequence b/c flash attention explodes otherwise or when it's all zeros.
@@ -392,6 +392,9 @@
                     "input_ids": torch.cat(input_ids),
                     "advantages": torch.cat(advantages),
                     "rewards": torch.cat(rewards),
+                    "task_rewards": torch.cat(task_rewards),
+                    "length_penalties": torch.cat(length_penalties),
+                    "target_lengths": torch.tensor(target_lens, dtype=torch.int32),
                     "loss_mask": torch.cat(loss_masks).int(),
                     "logprobs": torch.cat(logprobs),
                     "seq_lens": torch.tensor(seq_lens),
@@ -401,6 +404,9 @@
                 input_ids = []
                 advantages = []
                 rewards = []
+                task_rewards = []
+                length_penalties = []
+                target_lens = []
                 loss_masks = []
                 logprobs = []
                 seq_lens = []
@@ -427,65 +433,6 @@
             }
 
         return # Dataset exhausted
-=======
-
-        for sample in samples:
-            ids = sample["input_ids"]
-            seq_len = len(ids)
-            # seq_len = self._seq_len
-
-            adv = sample["advantages"]
-            rew = sample["rewards"]
-            t_rew = sample["task_rewards"]
-            l_pen = sample["length_penalties"]
-            loss_mask = sample["loss_mask"]
-            logprob = sample["logprobs"]
-
-            if len(ids) >= self._seq_len:
-                ids = ids[: self._seq_len]
-                adv = adv[: self._seq_len]
-                rew = rew[: self._seq_len]
-                t_rew = t_rew[: self._seq_len]
-                l_pen = l_pen[: self._seq_len]
-                loss_mask = loss_mask[: self._seq_len]
-                logprob = logprob[: self._seq_len]
-            else:
-                ids = torch.cat([ids, torch.full((self._seq_len - len(ids),), fill_value=self._pad_token_id, dtype=ids.dtype)])
-
-                adv = torch.cat([adv, torch.zeros(self._seq_len - len(adv), dtype=adv.dtype)])
-
-                rew = torch.cat([rew, torch.zeros(self._seq_len - len(rew), dtype=rew.dtype)])
-
-                t_rew = torch.cat([t_rew, torch.zeros(self._seq_len - len(t_rew), dtype=t_rew.dtype)])
-
-                l_pen = torch.cat([l_pen, torch.zeros(self._seq_len - len(l_pen), dtype=l_pen.dtype)])
-
-                loss_mask = torch.cat([loss_mask, torch.zeros(self._seq_len - len(loss_mask), dtype=loss_mask.dtype)]).int()
-
-                logprob = torch.cat([logprob, torch.zeros(self._seq_len - len(logprob), dtype=logprob.dtype)])
-
-            seq_lens.append(seq_len)
-            inputs_ids.append(ids)
-            advantages.append(adv)
-            rewards.append(rew)
-            task_rewards.append(t_rew)
-            length_penalties.append(l_pen)
-            target_lens.append(sample["target_lengths"])
-            loss_masks.append(loss_mask)
-            logprobs.append(logprob)
-
-        return {
-            "input_ids": torch.stack(inputs_ids, dim=0),
-            "advantages": torch.stack(advantages, dim=0),
-            "rewards": torch.stack(rewards, dim=0),
-            "task_rewards": torch.stack(task_rewards, dim=0),
-            "length_penalties": torch.stack(length_penalties, dim=0),
-            "target_lengths": torch.tensor(target_lens, dtype=torch.int32),
-            "loss_mask": torch.stack(loss_masks, dim=0).int(),
-            "logprobs": torch.stack(logprobs, dim=0),
-            "seq_lens": torch.tensor(seq_lens, dtype=torch.int32),
-        }
->>>>>>> 3b094c88
 
 
 def get_dataloader(
@@ -506,7 +453,6 @@
     else:
         train_dataset = ParquetDataset(Path(path), batch_size, data_config.timeout, step_count_init)
 
-<<<<<<< HEAD
     # Wrap for sequence packing
     train_dataset = SequencePackingDataset(
         dataset=train_dataset,
@@ -515,14 +461,4 @@
         micro_batch_size=micro_batch_size
     )
 
-    return DataLoader(train_dataset, batch_size=micro_batch_size, num_workers=data_config.num_workers), prefetcher
-=======
-    collate_fn = PaddingColate(data_config.seq_length, tokenizer.pad_token_id)
-    loader = DataLoader(
-        train_dataset,
-        batch_size=micro_batch_size,
-        num_workers=data_config.num_workers,
-        collate_fn=collate_fn,
-    )
-    return loader, prefetcher
->>>>>>> 3b094c88
+    return DataLoader(train_dataset, batch_size=micro_batch_size, num_workers=data_config.num_workers), prefetcher